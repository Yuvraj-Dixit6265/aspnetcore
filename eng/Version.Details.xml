<?xml version="1.0" encoding="utf-8"?>
<!--

  This file is used by automation to update Versions.props and may be used for other purposes, such as
  static analysis to determine the repo dependency graph.  It should only be modified manually when adding
  or removing dependencies. Updating versions should be done using the `darc` command line tool.

  See https://github.com/dotnet/arcade/blob/master/Documentation/Darc.md for instructions on using darc.
-->
<Dependencies>
  <ProductDependencies>
    <Dependency Name="dotnet-ef" Version="7.0.12">
      <Uri>https://dev.azure.com/dnceng/internal/_git/dotnet-efcore</Uri>
<<<<<<< HEAD
      <Sha>f16e454a752548577728fda7a7b20a8ad7405f36</Sha>
    </Dependency>
    <Dependency Name="Microsoft.EntityFrameworkCore.InMemory" Version="7.0.12">
      <Uri>https://dev.azure.com/dnceng/internal/_git/dotnet-efcore</Uri>
      <Sha>f16e454a752548577728fda7a7b20a8ad7405f36</Sha>
    </Dependency>
    <Dependency Name="Microsoft.EntityFrameworkCore.Relational" Version="7.0.12">
      <Uri>https://dev.azure.com/dnceng/internal/_git/dotnet-efcore</Uri>
      <Sha>f16e454a752548577728fda7a7b20a8ad7405f36</Sha>
    </Dependency>
    <Dependency Name="Microsoft.EntityFrameworkCore.Sqlite" Version="7.0.12">
      <Uri>https://dev.azure.com/dnceng/internal/_git/dotnet-efcore</Uri>
      <Sha>f16e454a752548577728fda7a7b20a8ad7405f36</Sha>
    </Dependency>
    <Dependency Name="Microsoft.EntityFrameworkCore.SqlServer" Version="7.0.12">
      <Uri>https://dev.azure.com/dnceng/internal/_git/dotnet-efcore</Uri>
      <Sha>f16e454a752548577728fda7a7b20a8ad7405f36</Sha>
    </Dependency>
    <Dependency Name="Microsoft.EntityFrameworkCore.Tools" Version="7.0.12">
      <Uri>https://dev.azure.com/dnceng/internal/_git/dotnet-efcore</Uri>
      <Sha>f16e454a752548577728fda7a7b20a8ad7405f36</Sha>
    </Dependency>
    <Dependency Name="Microsoft.EntityFrameworkCore" Version="7.0.12">
      <Uri>https://dev.azure.com/dnceng/internal/_git/dotnet-efcore</Uri>
      <Sha>f16e454a752548577728fda7a7b20a8ad7405f36</Sha>
    </Dependency>
    <Dependency Name="Microsoft.EntityFrameworkCore.Design" Version="7.0.12">
      <Uri>https://dev.azure.com/dnceng/internal/_git/dotnet-efcore</Uri>
      <Sha>f16e454a752548577728fda7a7b20a8ad7405f36</Sha>
=======
      <Sha>c20ecc79b7df3657e186ac52e7fc050beea36c92</Sha>
    </Dependency>
    <Dependency Name="Microsoft.EntityFrameworkCore.InMemory" Version="7.0.12">
      <Uri>https://dev.azure.com/dnceng/internal/_git/dotnet-efcore</Uri>
      <Sha>c20ecc79b7df3657e186ac52e7fc050beea36c92</Sha>
    </Dependency>
    <Dependency Name="Microsoft.EntityFrameworkCore.Relational" Version="7.0.12">
      <Uri>https://dev.azure.com/dnceng/internal/_git/dotnet-efcore</Uri>
      <Sha>c20ecc79b7df3657e186ac52e7fc050beea36c92</Sha>
    </Dependency>
    <Dependency Name="Microsoft.EntityFrameworkCore.Sqlite" Version="7.0.12">
      <Uri>https://dev.azure.com/dnceng/internal/_git/dotnet-efcore</Uri>
      <Sha>c20ecc79b7df3657e186ac52e7fc050beea36c92</Sha>
    </Dependency>
    <Dependency Name="Microsoft.EntityFrameworkCore.SqlServer" Version="7.0.12">
      <Uri>https://dev.azure.com/dnceng/internal/_git/dotnet-efcore</Uri>
      <Sha>c20ecc79b7df3657e186ac52e7fc050beea36c92</Sha>
    </Dependency>
    <Dependency Name="Microsoft.EntityFrameworkCore.Tools" Version="7.0.12">
      <Uri>https://dev.azure.com/dnceng/internal/_git/dotnet-efcore</Uri>
      <Sha>c20ecc79b7df3657e186ac52e7fc050beea36c92</Sha>
    </Dependency>
    <Dependency Name="Microsoft.EntityFrameworkCore" Version="7.0.12">
      <Uri>https://dev.azure.com/dnceng/internal/_git/dotnet-efcore</Uri>
      <Sha>c20ecc79b7df3657e186ac52e7fc050beea36c92</Sha>
    </Dependency>
    <Dependency Name="Microsoft.EntityFrameworkCore.Design" Version="7.0.12">
      <Uri>https://dev.azure.com/dnceng/internal/_git/dotnet-efcore</Uri>
      <Sha>c20ecc79b7df3657e186ac52e7fc050beea36c92</Sha>
>>>>>>> 57512b49
    </Dependency>
    <Dependency Name="Microsoft.Extensions.Caching.Abstractions" Version="7.0.0">
      <Uri>https://dev.azure.com/dnceng/internal/_git/dotnet-runtime</Uri>
      <Sha>d099f075e45d2aa6007a22b71b45a08758559f80</Sha>
    </Dependency>
    <Dependency Name="Microsoft.Extensions.Caching.Memory" Version="7.0.0">
      <Uri>https://dev.azure.com/dnceng/internal/_git/dotnet-runtime</Uri>
      <Sha>d099f075e45d2aa6007a22b71b45a08758559f80</Sha>
    </Dependency>
    <Dependency Name="Microsoft.Extensions.Configuration.Abstractions" Version="7.0.0">
      <Uri>https://dev.azure.com/dnceng/internal/_git/dotnet-runtime</Uri>
      <Sha>d099f075e45d2aa6007a22b71b45a08758559f80</Sha>
    </Dependency>
    <Dependency Name="Microsoft.Extensions.Configuration.Binder" Version="7.0.4">
      <Uri>https://dev.azure.com/dnceng/internal/_git/dotnet-runtime</Uri>
      <Sha>0a396acafe9a7d46bce11f4338dbb3dd0d99b1b4</Sha>
    </Dependency>
    <Dependency Name="Microsoft.Extensions.Configuration.CommandLine" Version="7.0.0">
      <Uri>https://dev.azure.com/dnceng/internal/_git/dotnet-runtime</Uri>
      <Sha>d099f075e45d2aa6007a22b71b45a08758559f80</Sha>
    </Dependency>
    <Dependency Name="Microsoft.Extensions.Configuration.EnvironmentVariables" Version="7.0.0">
      <Uri>https://dev.azure.com/dnceng/internal/_git/dotnet-runtime</Uri>
      <Sha>d099f075e45d2aa6007a22b71b45a08758559f80</Sha>
    </Dependency>
    <Dependency Name="Microsoft.Extensions.Configuration.FileExtensions" Version="7.0.0">
      <Uri>https://dev.azure.com/dnceng/internal/_git/dotnet-runtime</Uri>
      <Sha>d099f075e45d2aa6007a22b71b45a08758559f80</Sha>
    </Dependency>
    <Dependency Name="Microsoft.Extensions.Configuration.Ini" Version="7.0.0">
      <Uri>https://dev.azure.com/dnceng/internal/_git/dotnet-runtime</Uri>
      <Sha>d099f075e45d2aa6007a22b71b45a08758559f80</Sha>
    </Dependency>
    <Dependency Name="Microsoft.Extensions.Configuration.Json" Version="7.0.0">
      <Uri>https://dev.azure.com/dnceng/internal/_git/dotnet-runtime</Uri>
      <Sha>d099f075e45d2aa6007a22b71b45a08758559f80</Sha>
    </Dependency>
    <Dependency Name="Microsoft.Extensions.Configuration.UserSecrets" Version="7.0.0">
      <Uri>https://dev.azure.com/dnceng/internal/_git/dotnet-runtime</Uri>
      <Sha>d099f075e45d2aa6007a22b71b45a08758559f80</Sha>
    </Dependency>
    <Dependency Name="Microsoft.Extensions.Configuration.Xml" Version="7.0.0">
      <Uri>https://dev.azure.com/dnceng/internal/_git/dotnet-runtime</Uri>
      <Sha>d099f075e45d2aa6007a22b71b45a08758559f80</Sha>
    </Dependency>
    <Dependency Name="Microsoft.Extensions.Configuration" Version="7.0.0">
      <Uri>https://dev.azure.com/dnceng/internal/_git/dotnet-runtime</Uri>
      <Sha>d099f075e45d2aa6007a22b71b45a08758559f80</Sha>
    </Dependency>
    <Dependency Name="Microsoft.Extensions.DependencyInjection.Abstractions" Version="7.0.0">
      <Uri>https://dev.azure.com/dnceng/internal/_git/dotnet-runtime</Uri>
      <Sha>d099f075e45d2aa6007a22b71b45a08758559f80</Sha>
    </Dependency>
    <Dependency Name="Microsoft.Extensions.DependencyInjection" Version="7.0.0">
      <Uri>https://dev.azure.com/dnceng/internal/_git/dotnet-runtime</Uri>
      <Sha>d099f075e45d2aa6007a22b71b45a08758559f80</Sha>
    </Dependency>
    <Dependency Name="Microsoft.Extensions.FileProviders.Abstractions" Version="7.0.0">
      <Uri>https://dev.azure.com/dnceng/internal/_git/dotnet-runtime</Uri>
      <Sha>d099f075e45d2aa6007a22b71b45a08758559f80</Sha>
    </Dependency>
    <Dependency Name="Microsoft.Extensions.FileProviders.Composite" Version="7.0.0">
      <Uri>https://dev.azure.com/dnceng/internal/_git/dotnet-runtime</Uri>
      <Sha>d099f075e45d2aa6007a22b71b45a08758559f80</Sha>
    </Dependency>
    <Dependency Name="Microsoft.Extensions.FileProviders.Physical" Version="7.0.0">
      <Uri>https://dev.azure.com/dnceng/internal/_git/dotnet-runtime</Uri>
      <Sha>d099f075e45d2aa6007a22b71b45a08758559f80</Sha>
    </Dependency>
    <Dependency Name="Microsoft.Extensions.FileSystemGlobbing" Version="7.0.0">
      <Uri>https://dev.azure.com/dnceng/internal/_git/dotnet-runtime</Uri>
      <Sha>d099f075e45d2aa6007a22b71b45a08758559f80</Sha>
    </Dependency>
    <Dependency Name="Microsoft.Extensions.HostFactoryResolver.Sources" Version="7.0.0-rtm.22518.5">
      <Uri>https://dev.azure.com/dnceng/internal/_git/dotnet-runtime</Uri>
      <Sha>d099f075e45d2aa6007a22b71b45a08758559f80</Sha>
    </Dependency>
    <Dependency Name="Microsoft.Extensions.Hosting.Abstractions" Version="7.0.0">
      <Uri>https://dev.azure.com/dnceng/internal/_git/dotnet-runtime</Uri>
      <Sha>d099f075e45d2aa6007a22b71b45a08758559f80</Sha>
    </Dependency>
    <Dependency Name="Microsoft.Extensions.Hosting" Version="7.0.1">
      <Uri>https://dev.azure.com/dnceng/internal/_git/dotnet-runtime</Uri>
      <Sha>0a2bda10e81d901396c3cff95533529e3a93ad47</Sha>
    </Dependency>
    <Dependency Name="Microsoft.Extensions.Http" Version="7.0.0">
      <Uri>https://dev.azure.com/dnceng/internal/_git/dotnet-runtime</Uri>
      <Sha>d099f075e45d2aa6007a22b71b45a08758559f80</Sha>
    </Dependency>
    <Dependency Name="Microsoft.Extensions.Logging.Abstractions" Version="7.0.1">
      <Uri>https://dev.azure.com/dnceng/internal/_git/dotnet-runtime</Uri>
      <Sha>5b20af47d99620150c53eaf5db8636fdf730b126</Sha>
    </Dependency>
    <Dependency Name="Microsoft.Extensions.Logging.Configuration" Version="7.0.0">
      <Uri>https://dev.azure.com/dnceng/internal/_git/dotnet-runtime</Uri>
      <Sha>d099f075e45d2aa6007a22b71b45a08758559f80</Sha>
    </Dependency>
    <Dependency Name="Microsoft.Extensions.Logging.Console" Version="7.0.0">
      <Uri>https://dev.azure.com/dnceng/internal/_git/dotnet-runtime</Uri>
      <Sha>d099f075e45d2aa6007a22b71b45a08758559f80</Sha>
    </Dependency>
    <Dependency Name="Microsoft.Extensions.Logging.Debug" Version="7.0.0">
      <Uri>https://dev.azure.com/dnceng/internal/_git/dotnet-runtime</Uri>
      <Sha>d099f075e45d2aa6007a22b71b45a08758559f80</Sha>
    </Dependency>
    <Dependency Name="Microsoft.Extensions.Logging.EventSource" Version="7.0.0">
      <Uri>https://dev.azure.com/dnceng/internal/_git/dotnet-runtime</Uri>
      <Sha>d099f075e45d2aa6007a22b71b45a08758559f80</Sha>
    </Dependency>
    <Dependency Name="Microsoft.Extensions.Logging.EventLog" Version="7.0.0">
      <Uri>https://dev.azure.com/dnceng/internal/_git/dotnet-runtime</Uri>
      <Sha>d099f075e45d2aa6007a22b71b45a08758559f80</Sha>
    </Dependency>
    <Dependency Name="Microsoft.Extensions.Logging.TraceSource" Version="7.0.0">
      <Uri>https://dev.azure.com/dnceng/internal/_git/dotnet-runtime</Uri>
      <Sha>d099f075e45d2aa6007a22b71b45a08758559f80</Sha>
    </Dependency>
    <Dependency Name="Microsoft.Extensions.Logging" Version="7.0.0">
      <Uri>https://dev.azure.com/dnceng/internal/_git/dotnet-runtime</Uri>
      <Sha>d099f075e45d2aa6007a22b71b45a08758559f80</Sha>
    </Dependency>
    <Dependency Name="Microsoft.Extensions.Options.ConfigurationExtensions" Version="7.0.0">
      <Uri>https://dev.azure.com/dnceng/internal/_git/dotnet-runtime</Uri>
      <Sha>d099f075e45d2aa6007a22b71b45a08758559f80</Sha>
    </Dependency>
    <Dependency Name="Microsoft.Extensions.Options.DataAnnotations" Version="7.0.0">
      <Uri>https://dev.azure.com/dnceng/internal/_git/dotnet-runtime</Uri>
      <Sha>d099f075e45d2aa6007a22b71b45a08758559f80</Sha>
    </Dependency>
    <Dependency Name="Microsoft.Extensions.Options" Version="7.0.1">
      <Uri>https://dev.azure.com/dnceng/internal/_git/dotnet-runtime</Uri>
      <Sha>0a2bda10e81d901396c3cff95533529e3a93ad47</Sha>
    </Dependency>
    <Dependency Name="Microsoft.Extensions.Primitives" Version="7.0.0">
      <Uri>https://dev.azure.com/dnceng/internal/_git/dotnet-runtime</Uri>
      <Sha>d099f075e45d2aa6007a22b71b45a08758559f80</Sha>
    </Dependency>
<<<<<<< HEAD
    <Dependency Name="Microsoft.Internal.Runtime.AspNetCore.Transport" Version="7.0.12-servicing.23463.5">
      <Uri>https://dev.azure.com/dnceng/internal/_git/dotnet-runtime</Uri>
      <Sha>3bcb9f24805914a1a73d9b4ef0c82b28ede106b4</Sha>
=======
    <Dependency Name="Microsoft.Internal.Runtime.AspNetCore.Transport" Version="7.0.12-servicing.23477.20">
      <Uri>https://dev.azure.com/dnceng/internal/_git/dotnet-runtime</Uri>
      <Sha>4a824ef37caa51072221584c64cbf15455f406ca</Sha>
>>>>>>> 57512b49
    </Dependency>
    <Dependency Name="Microsoft.SourceBuild.Intermediate.source-build-externals" Version="7.0.0-alpha.1.22505.1">
      <Uri>https://github.com/dotnet/source-build-externals</Uri>
      <Sha>c47ba6c19d50081f90008da8bc61b3ac20348f20</Sha>
      <SourceBuild RepoName="source-build-externals" ManagedOnly="true" />
    </Dependency>
    <Dependency Name="System.Configuration.ConfigurationManager" Version="7.0.0">
      <Uri>https://dev.azure.com/dnceng/internal/_git/dotnet-runtime</Uri>
      <Sha>d099f075e45d2aa6007a22b71b45a08758559f80</Sha>
    </Dependency>
    <Dependency Name="System.Diagnostics.DiagnosticSource" Version="7.0.2">
      <Uri>https://dev.azure.com/dnceng/internal/_git/dotnet-runtime</Uri>
      <Sha>0a396acafe9a7d46bce11f4338dbb3dd0d99b1b4</Sha>
    </Dependency>
    <Dependency Name="System.Diagnostics.EventLog" Version="7.0.0">
      <Uri>https://dev.azure.com/dnceng/internal/_git/dotnet-runtime</Uri>
      <Sha>d099f075e45d2aa6007a22b71b45a08758559f80</Sha>
    </Dependency>
    <Dependency Name="System.DirectoryServices.Protocols" Version="7.0.1">
      <Uri>https://dev.azure.com/dnceng/internal/_git/dotnet-runtime</Uri>
      <Sha>5b20af47d99620150c53eaf5db8636fdf730b126</Sha>
    </Dependency>
    <Dependency Name="System.IO.Pipelines" Version="7.0.0">
      <Uri>https://dev.azure.com/dnceng/internal/_git/dotnet-runtime</Uri>
      <Sha>d099f075e45d2aa6007a22b71b45a08758559f80</Sha>
    </Dependency>
    <Dependency Name="System.Net.Http.Json" Version="7.0.1">
      <Uri>https://dev.azure.com/dnceng/internal/_git/dotnet-runtime</Uri>
      <Sha>0a396acafe9a7d46bce11f4338dbb3dd0d99b1b4</Sha>
    </Dependency>
    <Dependency Name="System.Net.Http.WinHttpHandler" Version="7.0.0">
      <Uri>https://dev.azure.com/dnceng/internal/_git/dotnet-runtime</Uri>
      <Sha>d099f075e45d2aa6007a22b71b45a08758559f80</Sha>
    </Dependency>
    <Dependency Name="System.Reflection.Metadata" Version="7.0.2">
      <Uri>https://dev.azure.com/dnceng/internal/_git/dotnet-runtime</Uri>
      <Sha>5b20af47d99620150c53eaf5db8636fdf730b126</Sha>
    </Dependency>
    <Dependency Name="System.Resources.Extensions" Version="7.0.0">
      <Uri>https://dev.azure.com/dnceng/internal/_git/dotnet-runtime</Uri>
      <Sha>d099f075e45d2aa6007a22b71b45a08758559f80</Sha>
    </Dependency>
    <Dependency Name="System.Security.Cryptography.Pkcs" Version="7.0.2">
      <Uri>https://dev.azure.com/dnceng/internal/_git/dotnet-runtime</Uri>
      <Sha>5b20af47d99620150c53eaf5db8636fdf730b126</Sha>
    </Dependency>
    <Dependency Name="System.Security.Cryptography.Xml" Version="7.0.1">
      <Uri>https://dev.azure.com/dnceng/internal/_git/dotnet-runtime</Uri>
      <Sha>d037e070ebe5c83838443f869d5800752b0fcb13</Sha>
    </Dependency>
    <Dependency Name="System.Security.Permissions" Version="7.0.0">
      <Uri>https://dev.azure.com/dnceng/internal/_git/dotnet-runtime</Uri>
      <Sha>d099f075e45d2aa6007a22b71b45a08758559f80</Sha>
    </Dependency>
    <Dependency Name="System.ServiceProcess.ServiceController" Version="7.0.1">
      <Uri>https://dev.azure.com/dnceng/internal/_git/dotnet-runtime</Uri>
      <Sha>5b20af47d99620150c53eaf5db8636fdf730b126</Sha>
    </Dependency>
    <Dependency Name="System.Text.Encodings.Web" Version="7.0.0">
      <Uri>https://dev.azure.com/dnceng/internal/_git/dotnet-runtime</Uri>
      <Sha>d099f075e45d2aa6007a22b71b45a08758559f80</Sha>
    </Dependency>
    <Dependency Name="System.Text.Json" Version="7.0.3">
      <Uri>https://dev.azure.com/dnceng/internal/_git/dotnet-runtime</Uri>
      <Sha>5b20af47d99620150c53eaf5db8636fdf730b126</Sha>
    </Dependency>
    <Dependency Name="System.Threading.AccessControl" Version="7.0.1">
      <Uri>https://dev.azure.com/dnceng/internal/_git/dotnet-runtime</Uri>
      <Sha>d037e070ebe5c83838443f869d5800752b0fcb13</Sha>
    </Dependency>
    <Dependency Name="System.Threading.Channels" Version="7.0.0">
      <Uri>https://dev.azure.com/dnceng/internal/_git/dotnet-runtime</Uri>
      <Sha>d099f075e45d2aa6007a22b71b45a08758559f80</Sha>
    </Dependency>
    <Dependency Name="System.Threading.RateLimiting" Version="7.0.1">
      <Uri>https://dev.azure.com/dnceng/internal/_git/dotnet-runtime</Uri>
<<<<<<< HEAD
      <Sha>ecb34f85ec92e1b3c814edf7da83337e199e7f66</Sha>
=======
      <Sha>4a824ef37caa51072221584c64cbf15455f406ca</Sha>
>>>>>>> 57512b49
    </Dependency>
    <Dependency Name="Microsoft.Extensions.DependencyModel" Version="7.0.0">
      <Uri>https://dev.azure.com/dnceng/internal/_git/dotnet-runtime</Uri>
      <Sha>d099f075e45d2aa6007a22b71b45a08758559f80</Sha>
    </Dependency>
    <Dependency Name="Microsoft.NETCore.App.Ref" Version="7.0.12">
      <Uri>https://dev.azure.com/dnceng/internal/_git/dotnet-runtime</Uri>
<<<<<<< HEAD
      <Sha>3bcb9f24805914a1a73d9b4ef0c82b28ede106b4</Sha>
    </Dependency>
    <Dependency Name="Microsoft.NET.Runtime.MonoAOTCompiler.Task" Version="7.0.12">
      <Uri>https://dev.azure.com/dnceng/internal/_git/dotnet-runtime</Uri>
      <Sha>3bcb9f24805914a1a73d9b4ef0c82b28ede106b4</Sha>
    </Dependency>
    <Dependency Name="Microsoft.NET.Runtime.WebAssembly.Sdk" Version="7.0.12">
      <Uri>https://dev.azure.com/dnceng/internal/_git/dotnet-runtime</Uri>
      <Sha>3bcb9f24805914a1a73d9b4ef0c82b28ede106b4</Sha>
=======
      <Sha>4a824ef37caa51072221584c64cbf15455f406ca</Sha>
    </Dependency>
    <Dependency Name="Microsoft.NET.Runtime.MonoAOTCompiler.Task" Version="7.0.12">
      <Uri>https://dev.azure.com/dnceng/internal/_git/dotnet-runtime</Uri>
      <Sha>4a824ef37caa51072221584c64cbf15455f406ca</Sha>
    </Dependency>
    <Dependency Name="Microsoft.NET.Runtime.WebAssembly.Sdk" Version="7.0.12">
      <Uri>https://dev.azure.com/dnceng/internal/_git/dotnet-runtime</Uri>
      <Sha>4a824ef37caa51072221584c64cbf15455f406ca</Sha>
>>>>>>> 57512b49
    </Dependency>
    <!--
         Win-x64 is used here because we have picked an arbitrary runtime identifier to flow the version of the latest NETCore.App runtime.
         All Runtime.$rid packages should have the same version.
    -->
    <Dependency Name="Microsoft.NETCore.App.Runtime.win-x64" Version="7.0.12">
      <Uri>https://dev.azure.com/dnceng/internal/_git/dotnet-runtime</Uri>
<<<<<<< HEAD
      <Sha>3bcb9f24805914a1a73d9b4ef0c82b28ede106b4</Sha>
    </Dependency>
    <Dependency Name="Microsoft.NETCore.App.Runtime.AOT.win-x64.Cross.browser-wasm" Version="7.0.12">
      <Uri>https://dev.azure.com/dnceng/internal/_git/dotnet-runtime</Uri>
      <Sha>3bcb9f24805914a1a73d9b4ef0c82b28ede106b4</Sha>
    </Dependency>
    <Dependency Name="Microsoft.NETCore.BrowserDebugHost.Transport" Version="7.0.12-servicing.23463.5">
      <Uri>https://dev.azure.com/dnceng/internal/_git/dotnet-runtime</Uri>
      <Sha>3bcb9f24805914a1a73d9b4ef0c82b28ede106b4</Sha>
=======
      <Sha>4a824ef37caa51072221584c64cbf15455f406ca</Sha>
    </Dependency>
    <Dependency Name="Microsoft.NETCore.App.Runtime.AOT.win-x64.Cross.browser-wasm" Version="7.0.12">
      <Uri>https://dev.azure.com/dnceng/internal/_git/dotnet-runtime</Uri>
      <Sha>4a824ef37caa51072221584c64cbf15455f406ca</Sha>
    </Dependency>
    <Dependency Name="Microsoft.NETCore.BrowserDebugHost.Transport" Version="7.0.12-servicing.23477.20">
      <Uri>https://dev.azure.com/dnceng/internal/_git/dotnet-runtime</Uri>
      <Sha>4a824ef37caa51072221584c64cbf15455f406ca</Sha>
>>>>>>> 57512b49
    </Dependency>
    <Dependency Name="Microsoft.Web.Xdt" Version="7.0.0-preview.22423.2">
      <Uri>https://github.com/dotnet/xdt</Uri>
      <Sha>9a1c3e1b7f0c8763d4c96e593961a61a72679a7b</Sha>
      <SourceBuild RepoName="xdt" ManagedOnly="true" />
    </Dependency>
  </ProductDependencies>
  <ToolsetDependencies>
    <!-- Listed explicitly to workaround https://github.com/dotnet/cli/issues/10528 -->
    <Dependency Name="Microsoft.NETCore.Platforms" Version="7.0.4">
      <Uri>https://dev.azure.com/dnceng/internal/_git/dotnet-runtime</Uri>
      <Sha>8587d13a2764c025277d628471984bae8e16427c</Sha>
    </Dependency>
    <Dependency Name="Microsoft.DotNet.Arcade.Sdk" Version="7.0.0-beta.23408.3">
      <Uri>https://github.com/dotnet/arcade</Uri>
      <Sha>3b8f3de4606c338f99e8ce85cfb6f960f6a428c8</Sha>
      <SourceBuild RepoName="arcade" ManagedOnly="true" />
    </Dependency>
    <Dependency Name="Microsoft.DotNet.Build.Tasks.Installers" Version="7.0.0-beta.23408.3">
      <Uri>https://github.com/dotnet/arcade</Uri>
      <Sha>3b8f3de4606c338f99e8ce85cfb6f960f6a428c8</Sha>
    </Dependency>
    <Dependency Name="Microsoft.DotNet.Build.Tasks.Templating" Version="7.0.0-beta.23408.3">
      <Uri>https://github.com/dotnet/arcade</Uri>
      <Sha>3b8f3de4606c338f99e8ce85cfb6f960f6a428c8</Sha>
    </Dependency>
    <Dependency Name="Microsoft.DotNet.Helix.Sdk" Version="7.0.0-beta.23408.3">
      <Uri>https://github.com/dotnet/arcade</Uri>
      <Sha>3b8f3de4606c338f99e8ce85cfb6f960f6a428c8</Sha>
    </Dependency>
  </ToolsetDependencies>
</Dependencies><|MERGE_RESOLUTION|>--- conflicted
+++ resolved
@@ -11,67 +11,35 @@
   <ProductDependencies>
     <Dependency Name="dotnet-ef" Version="7.0.12">
       <Uri>https://dev.azure.com/dnceng/internal/_git/dotnet-efcore</Uri>
-<<<<<<< HEAD
-      <Sha>f16e454a752548577728fda7a7b20a8ad7405f36</Sha>
+      <Sha>c20ecc79b7df3657e186ac52e7fc050beea36c92</Sha>
     </Dependency>
     <Dependency Name="Microsoft.EntityFrameworkCore.InMemory" Version="7.0.12">
       <Uri>https://dev.azure.com/dnceng/internal/_git/dotnet-efcore</Uri>
-      <Sha>f16e454a752548577728fda7a7b20a8ad7405f36</Sha>
+      <Sha>c20ecc79b7df3657e186ac52e7fc050beea36c92</Sha>
     </Dependency>
     <Dependency Name="Microsoft.EntityFrameworkCore.Relational" Version="7.0.12">
       <Uri>https://dev.azure.com/dnceng/internal/_git/dotnet-efcore</Uri>
-      <Sha>f16e454a752548577728fda7a7b20a8ad7405f36</Sha>
+      <Sha>c20ecc79b7df3657e186ac52e7fc050beea36c92</Sha>
     </Dependency>
     <Dependency Name="Microsoft.EntityFrameworkCore.Sqlite" Version="7.0.12">
       <Uri>https://dev.azure.com/dnceng/internal/_git/dotnet-efcore</Uri>
-      <Sha>f16e454a752548577728fda7a7b20a8ad7405f36</Sha>
+      <Sha>c20ecc79b7df3657e186ac52e7fc050beea36c92</Sha>
     </Dependency>
     <Dependency Name="Microsoft.EntityFrameworkCore.SqlServer" Version="7.0.12">
       <Uri>https://dev.azure.com/dnceng/internal/_git/dotnet-efcore</Uri>
-      <Sha>f16e454a752548577728fda7a7b20a8ad7405f36</Sha>
+      <Sha>c20ecc79b7df3657e186ac52e7fc050beea36c92</Sha>
     </Dependency>
     <Dependency Name="Microsoft.EntityFrameworkCore.Tools" Version="7.0.12">
       <Uri>https://dev.azure.com/dnceng/internal/_git/dotnet-efcore</Uri>
-      <Sha>f16e454a752548577728fda7a7b20a8ad7405f36</Sha>
+      <Sha>c20ecc79b7df3657e186ac52e7fc050beea36c92</Sha>
     </Dependency>
     <Dependency Name="Microsoft.EntityFrameworkCore" Version="7.0.12">
       <Uri>https://dev.azure.com/dnceng/internal/_git/dotnet-efcore</Uri>
-      <Sha>f16e454a752548577728fda7a7b20a8ad7405f36</Sha>
+      <Sha>c20ecc79b7df3657e186ac52e7fc050beea36c92</Sha>
     </Dependency>
     <Dependency Name="Microsoft.EntityFrameworkCore.Design" Version="7.0.12">
       <Uri>https://dev.azure.com/dnceng/internal/_git/dotnet-efcore</Uri>
-      <Sha>f16e454a752548577728fda7a7b20a8ad7405f36</Sha>
-=======
-      <Sha>c20ecc79b7df3657e186ac52e7fc050beea36c92</Sha>
-    </Dependency>
-    <Dependency Name="Microsoft.EntityFrameworkCore.InMemory" Version="7.0.12">
-      <Uri>https://dev.azure.com/dnceng/internal/_git/dotnet-efcore</Uri>
-      <Sha>c20ecc79b7df3657e186ac52e7fc050beea36c92</Sha>
-    </Dependency>
-    <Dependency Name="Microsoft.EntityFrameworkCore.Relational" Version="7.0.12">
-      <Uri>https://dev.azure.com/dnceng/internal/_git/dotnet-efcore</Uri>
-      <Sha>c20ecc79b7df3657e186ac52e7fc050beea36c92</Sha>
-    </Dependency>
-    <Dependency Name="Microsoft.EntityFrameworkCore.Sqlite" Version="7.0.12">
-      <Uri>https://dev.azure.com/dnceng/internal/_git/dotnet-efcore</Uri>
-      <Sha>c20ecc79b7df3657e186ac52e7fc050beea36c92</Sha>
-    </Dependency>
-    <Dependency Name="Microsoft.EntityFrameworkCore.SqlServer" Version="7.0.12">
-      <Uri>https://dev.azure.com/dnceng/internal/_git/dotnet-efcore</Uri>
-      <Sha>c20ecc79b7df3657e186ac52e7fc050beea36c92</Sha>
-    </Dependency>
-    <Dependency Name="Microsoft.EntityFrameworkCore.Tools" Version="7.0.12">
-      <Uri>https://dev.azure.com/dnceng/internal/_git/dotnet-efcore</Uri>
-      <Sha>c20ecc79b7df3657e186ac52e7fc050beea36c92</Sha>
-    </Dependency>
-    <Dependency Name="Microsoft.EntityFrameworkCore" Version="7.0.12">
-      <Uri>https://dev.azure.com/dnceng/internal/_git/dotnet-efcore</Uri>
-      <Sha>c20ecc79b7df3657e186ac52e7fc050beea36c92</Sha>
-    </Dependency>
-    <Dependency Name="Microsoft.EntityFrameworkCore.Design" Version="7.0.12">
-      <Uri>https://dev.azure.com/dnceng/internal/_git/dotnet-efcore</Uri>
-      <Sha>c20ecc79b7df3657e186ac52e7fc050beea36c92</Sha>
->>>>>>> 57512b49
+      <Sha>c20ecc79b7df3657e186ac52e7fc050beea36c92</Sha>
     </Dependency>
     <Dependency Name="Microsoft.Extensions.Caching.Abstractions" Version="7.0.0">
       <Uri>https://dev.azure.com/dnceng/internal/_git/dotnet-runtime</Uri>
@@ -209,15 +177,9 @@
       <Uri>https://dev.azure.com/dnceng/internal/_git/dotnet-runtime</Uri>
       <Sha>d099f075e45d2aa6007a22b71b45a08758559f80</Sha>
     </Dependency>
-<<<<<<< HEAD
-    <Dependency Name="Microsoft.Internal.Runtime.AspNetCore.Transport" Version="7.0.12-servicing.23463.5">
-      <Uri>https://dev.azure.com/dnceng/internal/_git/dotnet-runtime</Uri>
-      <Sha>3bcb9f24805914a1a73d9b4ef0c82b28ede106b4</Sha>
-=======
     <Dependency Name="Microsoft.Internal.Runtime.AspNetCore.Transport" Version="7.0.12-servicing.23477.20">
       <Uri>https://dev.azure.com/dnceng/internal/_git/dotnet-runtime</Uri>
       <Sha>4a824ef37caa51072221584c64cbf15455f406ca</Sha>
->>>>>>> 57512b49
     </Dependency>
     <Dependency Name="Microsoft.SourceBuild.Intermediate.source-build-externals" Version="7.0.0-alpha.1.22505.1">
       <Uri>https://github.com/dotnet/source-build-externals</Uri>
@@ -294,11 +256,7 @@
     </Dependency>
     <Dependency Name="System.Threading.RateLimiting" Version="7.0.1">
       <Uri>https://dev.azure.com/dnceng/internal/_git/dotnet-runtime</Uri>
-<<<<<<< HEAD
-      <Sha>ecb34f85ec92e1b3c814edf7da83337e199e7f66</Sha>
-=======
-      <Sha>4a824ef37caa51072221584c64cbf15455f406ca</Sha>
->>>>>>> 57512b49
+      <Sha>4a824ef37caa51072221584c64cbf15455f406ca</Sha>
     </Dependency>
     <Dependency Name="Microsoft.Extensions.DependencyModel" Version="7.0.0">
       <Uri>https://dev.azure.com/dnceng/internal/_git/dotnet-runtime</Uri>
@@ -306,27 +264,15 @@
     </Dependency>
     <Dependency Name="Microsoft.NETCore.App.Ref" Version="7.0.12">
       <Uri>https://dev.azure.com/dnceng/internal/_git/dotnet-runtime</Uri>
-<<<<<<< HEAD
-      <Sha>3bcb9f24805914a1a73d9b4ef0c82b28ede106b4</Sha>
+      <Sha>4a824ef37caa51072221584c64cbf15455f406ca</Sha>
     </Dependency>
     <Dependency Name="Microsoft.NET.Runtime.MonoAOTCompiler.Task" Version="7.0.12">
       <Uri>https://dev.azure.com/dnceng/internal/_git/dotnet-runtime</Uri>
-      <Sha>3bcb9f24805914a1a73d9b4ef0c82b28ede106b4</Sha>
+      <Sha>4a824ef37caa51072221584c64cbf15455f406ca</Sha>
     </Dependency>
     <Dependency Name="Microsoft.NET.Runtime.WebAssembly.Sdk" Version="7.0.12">
       <Uri>https://dev.azure.com/dnceng/internal/_git/dotnet-runtime</Uri>
-      <Sha>3bcb9f24805914a1a73d9b4ef0c82b28ede106b4</Sha>
-=======
-      <Sha>4a824ef37caa51072221584c64cbf15455f406ca</Sha>
-    </Dependency>
-    <Dependency Name="Microsoft.NET.Runtime.MonoAOTCompiler.Task" Version="7.0.12">
-      <Uri>https://dev.azure.com/dnceng/internal/_git/dotnet-runtime</Uri>
-      <Sha>4a824ef37caa51072221584c64cbf15455f406ca</Sha>
-    </Dependency>
-    <Dependency Name="Microsoft.NET.Runtime.WebAssembly.Sdk" Version="7.0.12">
-      <Uri>https://dev.azure.com/dnceng/internal/_git/dotnet-runtime</Uri>
-      <Sha>4a824ef37caa51072221584c64cbf15455f406ca</Sha>
->>>>>>> 57512b49
+      <Sha>4a824ef37caa51072221584c64cbf15455f406ca</Sha>
     </Dependency>
     <!--
          Win-x64 is used here because we have picked an arbitrary runtime identifier to flow the version of the latest NETCore.App runtime.
@@ -334,27 +280,15 @@
     -->
     <Dependency Name="Microsoft.NETCore.App.Runtime.win-x64" Version="7.0.12">
       <Uri>https://dev.azure.com/dnceng/internal/_git/dotnet-runtime</Uri>
-<<<<<<< HEAD
-      <Sha>3bcb9f24805914a1a73d9b4ef0c82b28ede106b4</Sha>
+      <Sha>4a824ef37caa51072221584c64cbf15455f406ca</Sha>
     </Dependency>
     <Dependency Name="Microsoft.NETCore.App.Runtime.AOT.win-x64.Cross.browser-wasm" Version="7.0.12">
       <Uri>https://dev.azure.com/dnceng/internal/_git/dotnet-runtime</Uri>
-      <Sha>3bcb9f24805914a1a73d9b4ef0c82b28ede106b4</Sha>
-    </Dependency>
-    <Dependency Name="Microsoft.NETCore.BrowserDebugHost.Transport" Version="7.0.12-servicing.23463.5">
-      <Uri>https://dev.azure.com/dnceng/internal/_git/dotnet-runtime</Uri>
-      <Sha>3bcb9f24805914a1a73d9b4ef0c82b28ede106b4</Sha>
-=======
-      <Sha>4a824ef37caa51072221584c64cbf15455f406ca</Sha>
-    </Dependency>
-    <Dependency Name="Microsoft.NETCore.App.Runtime.AOT.win-x64.Cross.browser-wasm" Version="7.0.12">
-      <Uri>https://dev.azure.com/dnceng/internal/_git/dotnet-runtime</Uri>
       <Sha>4a824ef37caa51072221584c64cbf15455f406ca</Sha>
     </Dependency>
     <Dependency Name="Microsoft.NETCore.BrowserDebugHost.Transport" Version="7.0.12-servicing.23477.20">
       <Uri>https://dev.azure.com/dnceng/internal/_git/dotnet-runtime</Uri>
       <Sha>4a824ef37caa51072221584c64cbf15455f406ca</Sha>
->>>>>>> 57512b49
     </Dependency>
     <Dependency Name="Microsoft.Web.Xdt" Version="7.0.0-preview.22423.2">
       <Uri>https://github.com/dotnet/xdt</Uri>
