--- conflicted
+++ resolved
@@ -105,11 +105,7 @@
     <FileSignInfo Include="Microsoft.Build.Locator.dll" CertificateName="None" />
 
     <!--
-<<<<<<< HEAD
-      We include the Microsoft.Data.SqlClient.dll assembly in our global tool 'dotnet-sql-cache'.
-=======
       We include the Microsoft.Data.SqlClient.dll and Microsoft.Identity.Client.dll assembly in our global tool 'dotnet-sql-cache'.
->>>>>>> 92181626
       It is already signed by that team, so we don't need to sign it.
     -->
     <FileSignInfo Include="Microsoft.Data.SqlClient.dll" CertificateName="None" />
