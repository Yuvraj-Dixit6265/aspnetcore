// Licensed to the .NET Foundation under one or more agreements.
// The .NET Foundation licenses this file to you under the MIT license.

using System.Diagnostics.CodeAnalysis;
using System.Linq;
using System.Security.Claims;
using System.Text;
using Microsoft.AspNetCore.Authentication;
using Microsoft.AspNetCore.Http;
using Microsoft.Extensions.DependencyInjection;
using Microsoft.Extensions.Logging;
using Microsoft.Extensions.Options;

namespace Microsoft.AspNetCore.Identity;

/// <summary>
/// Provides the APIs for user sign in.
/// </summary>
/// <typeparam name="TUser">The type encapsulating a user.</typeparam>
public class SignInManager<TUser> where TUser : class
{
    private const string LoginProviderKey = "LoginProvider";
    private const string XsrfKey = "XsrfId";
    private const string PasskeyOperationKey = "PasskeyOperation";
    private const string PasskeyStateKey = "PasskeyState";

    private readonly IHttpContextAccessor _contextAccessor;
    private readonly IAuthenticationSchemeProvider _schemes;
    private readonly IUserConfirmation<TUser> _confirmation;
    private readonly IPasskeyHandler<TUser>? _passkeyHandler;
    private readonly SignInManagerMetrics? _metrics;
    private HttpContext? _context;
    private TwoFactorAuthenticationInfo? _twoFactorInfo;
    private PasskeyAuthenticationInfo? _passkeyInfo;

    /// <summary>
    /// Creates a new instance of <see cref="SignInManager{TUser}"/>.
    /// </summary>
    /// <param name="userManager">An instance of <see cref="UserManager"/> used to retrieve users from and persist users.</param>
    /// <param name="contextAccessor">The accessor used to access the <see cref="HttpContext"/>.</param>
    /// <param name="claimsFactory">The factory to use to create claims principals for a user.</param>
    /// <param name="optionsAccessor">The accessor used to access the <see cref="IdentityOptions"/>.</param>
    /// <param name="logger">The logger used to log messages, warnings and errors.</param>
    /// <param name="schemes">The scheme provider that is used enumerate the authentication schemes.</param>
    /// <param name="confirmation">The <see cref="IUserConfirmation{TUser}"/> used check whether a user account is confirmed.</param>
    public SignInManager(UserManager<TUser> userManager,
        IHttpContextAccessor contextAccessor,
        IUserClaimsPrincipalFactory<TUser> claimsFactory,
        IOptions<IdentityOptions> optionsAccessor,
        ILogger<SignInManager<TUser>> logger,
        IAuthenticationSchemeProvider schemes,
        IUserConfirmation<TUser> confirmation)
    {
        ArgumentNullException.ThrowIfNull(userManager);
        ArgumentNullException.ThrowIfNull(contextAccessor);
        ArgumentNullException.ThrowIfNull(claimsFactory);

        UserManager = userManager;
        _contextAccessor = contextAccessor;
        ClaimsFactory = claimsFactory;
        Options = optionsAccessor?.Value ?? new IdentityOptions();
        Logger = logger;
        _schemes = schemes;
        _confirmation = confirmation;
<<<<<<< HEAD
        _passkeyHandler = userManager.ServiceProvider?.GetService<IPasskeyHandler<TUser>>();
=======
        _metrics = userManager.ServiceProvider?.GetService<SignInManagerMetrics>();
    }

    /// <summary>
    /// Creates a new instance of <see cref="SignInManager{TUser}"/>.
    /// </summary>
    /// <param name="userManager">An instance of <see cref="UserManager"/> used to retrieve users from and persist users.</param>
    /// <param name="contextAccessor">The accessor used to access the <see cref="HttpContext"/>.</param>
    /// <param name="claimsFactory">The factory to use to create claims principals for a user.</param>
    /// <param name="optionsAccessor">The accessor used to access the <see cref="IdentityOptions"/>.</param>
    /// <param name="logger">The logger used to log messages, warnings and errors.</param>
    /// <param name="schemes">The scheme provider that is used enumerate the authentication schemes.</param>
    /// <param name="confirmation">The <see cref="IUserConfirmation{TUser}"/> used check whether a user account is confirmed.</param>
    /// <param name="passkeyHandler">The <see cref="IPasskeyHandler{TUser}"/> used when performing passkey attestation and assertion.</param>
    public SignInManager(UserManager<TUser> userManager,
        IHttpContextAccessor contextAccessor,
        IUserClaimsPrincipalFactory<TUser> claimsFactory,
        IOptions<IdentityOptions> optionsAccessor,
        ILogger<SignInManager<TUser>> logger,
        IAuthenticationSchemeProvider schemes,
        IUserConfirmation<TUser> confirmation,
        IPasskeyHandler<TUser> passkeyHandler)
        : this(userManager, contextAccessor, claimsFactory, optionsAccessor, logger, schemes, confirmation)
    {
        ArgumentNullException.ThrowIfNull(passkeyHandler);

        _passkeyHandler = passkeyHandler;
>>>>>>> ea282bf1
    }

    /// <summary>
    /// Gets the <see cref="ILogger"/> used to log messages from the manager.
    /// </summary>
    /// <value>
    /// The <see cref="ILogger"/> used to log messages from the manager.
    /// </value>
    public virtual ILogger Logger { get; set; }

    /// <summary>
    /// The <see cref="UserManager{TUser}"/> used.
    /// </summary>
    public UserManager<TUser> UserManager { get; set; }

    /// <summary>
    /// The <see cref="IUserClaimsPrincipalFactory{TUser}"/> used.
    /// </summary>
    public IUserClaimsPrincipalFactory<TUser> ClaimsFactory { get; set; }

    /// <summary>
    /// The <see cref="IdentityOptions"/> used.
    /// </summary>
    public IdentityOptions Options { get; set; }

    /// <summary>
    /// The authentication scheme to sign in with. Defaults to <see cref="IdentityConstants.ApplicationScheme"/>.
    /// </summary>
    public string AuthenticationScheme { get; set; } = IdentityConstants.ApplicationScheme;

    /// <summary>
    /// The <see cref="HttpContext"/> used.
    /// </summary>
    public HttpContext Context
    {
        get
        {
            var context = _context ?? _contextAccessor?.HttpContext;
            if (context == null)
            {
                throw new InvalidOperationException("HttpContext must not be null.");
            }
            return context;
        }
        set
        {
            _context = value;
        }
    }

    /// <summary>
    /// Creates a <see cref="ClaimsPrincipal"/> for the specified <paramref name="user"/>, as an asynchronous operation.
    /// </summary>
    /// <param name="user">The user to create a <see cref="ClaimsPrincipal"/> for.</param>
    /// <returns>The task object representing the asynchronous operation, containing the ClaimsPrincipal for the specified user.</returns>
    public virtual async Task<ClaimsPrincipal> CreateUserPrincipalAsync(TUser user) => await ClaimsFactory.CreateAsync(user);

    /// <summary>
    /// Returns true if the principal has an identity with the application cookie identity
    /// </summary>
    /// <param name="principal">The <see cref="ClaimsPrincipal"/> instance.</param>
    /// <returns>True if the user is logged in with identity.</returns>
    public virtual bool IsSignedIn(ClaimsPrincipal principal)
    {
        ArgumentNullException.ThrowIfNull(principal);
        return principal.Identities != null &&
            principal.Identities.Any(i => i.AuthenticationType == AuthenticationScheme);
    }

    /// <summary>
    /// Returns a flag indicating whether the specified user can sign in.
    /// </summary>
    /// <param name="user">The user whose sign-in status should be returned.</param>
    /// <returns>
    /// The task object representing the asynchronous operation, containing a flag that is true
    /// if the specified user can sign-in, otherwise false.
    /// </returns>
    public virtual async Task<bool> CanSignInAsync(TUser user)
    {
        if (Options.SignIn.RequireConfirmedEmail && !(await UserManager.IsEmailConfirmedAsync(user)))
        {
            Logger.LogDebug(EventIds.UserCannotSignInWithoutConfirmedEmail, "User cannot sign in without a confirmed email.");
            return false;
        }
        if (Options.SignIn.RequireConfirmedPhoneNumber && !(await UserManager.IsPhoneNumberConfirmedAsync(user)))
        {
            Logger.LogDebug(EventIds.UserCannotSignInWithoutConfirmedPhoneNumber, "User cannot sign in without a confirmed phone number.");
            return false;
        }
        if (Options.SignIn.RequireConfirmedAccount && !(await _confirmation.IsConfirmedAsync(UserManager, user)))
        {
            Logger.LogDebug(EventIds.UserCannotSignInWithoutConfirmedAccount, "User cannot sign in without a confirmed account.");
            return false;
        }
        return true;
    }

    /// <summary>
    /// Signs in the specified <paramref name="user"/>, whilst preserving the existing
    /// AuthenticationProperties of the current signed-in user like rememberMe, as an asynchronous operation.
    /// </summary>
    /// <param name="user">The user to sign-in.</param>
    /// <returns>The task object representing the asynchronous operation.</returns>
    public virtual async Task RefreshSignInAsync(TUser user)
    {
        try
        {
            var (success, isPersistent) = await RefreshSignInCoreAsync(user);
            var signInResult = success ? SignInResult.Success : SignInResult.Failed;
            _metrics?.AuthenticateSignIn(typeof(TUser).FullName!, AuthenticationScheme, signInResult, SignInType.Refresh, isPersistent);
        }
        catch (Exception ex)
        {
            _metrics?.AuthenticateSignIn(typeof(TUser).FullName!, AuthenticationScheme, result: null, SignInType.Refresh, isPersistent: null, ex);
            throw;
        }
    }

    private async Task<(bool success, bool? isPersistent)> RefreshSignInCoreAsync(TUser user)
    {
        var auth = await Context.AuthenticateAsync(AuthenticationScheme);
        if (!auth.Succeeded || auth.Principal?.Identity?.IsAuthenticated != true)
        {
            Logger.LogError("RefreshSignInAsync prevented because the user is not currently authenticated. Use SignInAsync instead for initial sign in.");
            return (false, auth.Properties?.IsPersistent);
        }

        var authenticatedUserId = UserManager.GetUserId(auth.Principal);
        var newUserId = await UserManager.GetUserIdAsync(user);
        if (authenticatedUserId == null || authenticatedUserId != newUserId)
        {
            Logger.LogError("RefreshSignInAsync prevented because currently authenticated user has a different UserId. Use SignInAsync instead to change users.");
            return (false, auth.Properties?.IsPersistent);
        }

        IList<Claim> claims = Array.Empty<Claim>();
        var authenticationMethod = auth.Principal?.FindFirst(ClaimTypes.AuthenticationMethod);
        var amr = auth.Principal?.FindFirst("amr");

        if (authenticationMethod != null || amr != null)
        {
            claims = new List<Claim>();
            if (authenticationMethod != null)
            {
                claims.Add(authenticationMethod);
            }
            if (amr != null)
            {
                claims.Add(amr);
            }
        }

        await SignInWithClaimsAsync(user, auth.Properties, claims);
        return (true, auth.Properties?.IsPersistent ?? false);
    }

    /// <summary>
    /// Signs in the specified <paramref name="user"/>.
    /// </summary>
    /// <param name="user">The user to sign-in.</param>
    /// <param name="isPersistent">Flag indicating whether the sign-in cookie should persist after the browser is closed.</param>
    /// <param name="authenticationMethod">Name of the method used to authenticate the user.</param>
    /// <returns>The task object representing the asynchronous operation.</returns>
    [SuppressMessage("ApiDesign", "RS0026:Do not add multiple public overloads with optional parameters", Justification = "Required for backwards compatibility")]
    public virtual Task SignInAsync(TUser user, bool isPersistent, string? authenticationMethod = null)
        => SignInAsync(user, new AuthenticationProperties { IsPersistent = isPersistent }, authenticationMethod);

    /// <summary>
    /// Signs in the specified <paramref name="user"/>.
    /// </summary>
    /// <param name="user">The user to sign-in.</param>
    /// <param name="authenticationProperties">Properties applied to the login and authentication cookie.</param>
    /// <param name="authenticationMethod">Name of the method used to authenticate the user.</param>
    /// <returns>The task object representing the asynchronous operation.</returns>
    [SuppressMessage("ApiDesign", "RS0026:Do not add multiple public overloads with optional parameters", Justification = "Required for backwards compatibility")]
    public virtual Task SignInAsync(TUser user, AuthenticationProperties authenticationProperties, string? authenticationMethod = null)
    {
        IList<Claim> additionalClaims = Array.Empty<Claim>();
        if (authenticationMethod != null)
        {
            additionalClaims = new List<Claim>();
            additionalClaims.Add(new Claim(ClaimTypes.AuthenticationMethod, authenticationMethod));
        }
        return SignInWithClaimsAsync(user, authenticationProperties, additionalClaims);
    }

    /// <summary>
    /// Signs in the specified <paramref name="user"/>.
    /// </summary>
    /// <param name="user">The user to sign-in.</param>
    /// <param name="isPersistent">Flag indicating whether the sign-in cookie should persist after the browser is closed.</param>
    /// <param name="additionalClaims">Additional claims that will be stored in the cookie.</param>
    /// <returns>The task object representing the asynchronous operation.</returns>
    public virtual Task SignInWithClaimsAsync(TUser user, bool isPersistent, IEnumerable<Claim> additionalClaims)
        => SignInWithClaimsAsync(user, new AuthenticationProperties { IsPersistent = isPersistent }, additionalClaims);

    /// <summary>
    /// Signs in the specified <paramref name="user"/>.
    /// </summary>
    /// <param name="user">The user to sign-in.</param>
    /// <param name="authenticationProperties">Properties applied to the login and authentication cookie.</param>
    /// <param name="additionalClaims">Additional claims that will be stored in the cookie.</param>
    /// <returns>The task object representing the asynchronous operation.</returns>
    public virtual async Task SignInWithClaimsAsync(TUser user, AuthenticationProperties? authenticationProperties, IEnumerable<Claim> additionalClaims)
    {
        try
        {
            var userPrincipal = await CreateUserPrincipalAsync(user);
            foreach (var claim in additionalClaims)
            {
                userPrincipal.Identities.First().AddClaim(claim);
            }

            authenticationProperties ??= new AuthenticationProperties();
            await Context.SignInAsync(AuthenticationScheme,
                userPrincipal,
                authenticationProperties);

            // This is useful for updating claims immediately when hitting MapIdentityApi's /account/info endpoint with cookies.
            Context.User = userPrincipal;

            _metrics?.SignInUserPrincipal(typeof(TUser).FullName!, AuthenticationScheme, authenticationProperties.IsPersistent);
        }
        catch (Exception ex)
        {
            _metrics?.SignInUserPrincipal(typeof(TUser).FullName!, AuthenticationScheme, isPersistent: null, ex);
            throw;
        }
    }

    /// <summary>
    /// Signs the current user out of the application.
    /// </summary>
    public virtual async Task SignOutAsync()
    {
        try
        {
            await Context.SignOutAsync(AuthenticationScheme);

            if (await _schemes.GetSchemeAsync(IdentityConstants.ExternalScheme) != null)
            {
                await Context.SignOutAsync(IdentityConstants.ExternalScheme);
            }
            if (await _schemes.GetSchemeAsync(IdentityConstants.TwoFactorUserIdScheme) != null)
            {
                await Context.SignOutAsync(IdentityConstants.TwoFactorUserIdScheme);
            }

            _metrics?.SignOutUserPrincipal(typeof(TUser).FullName!, AuthenticationScheme);
        }
        catch (Exception ex)
        {
            _metrics?.SignOutUserPrincipal(typeof(TUser).FullName!, AuthenticationScheme, ex);
            throw;
        }
    }

    /// <summary>
    /// Validates the security stamp for the specified <paramref name="principal"/> against
    /// the persisted stamp for the current user, as an asynchronous operation.
    /// </summary>
    /// <param name="principal">The principal whose stamp should be validated.</param>
    /// <returns>The task object representing the asynchronous operation. The task will contain the <typeparamref name="TUser"/>
    /// if the stamp matches the persisted value, otherwise it will return null.</returns>
    public virtual async Task<TUser?> ValidateSecurityStampAsync(ClaimsPrincipal? principal)
    {
        if (principal == null)
        {
            return null;
        }
        var user = await UserManager.GetUserAsync(principal);
        if (await ValidateSecurityStampAsync(user, principal.FindFirstValue(Options.ClaimsIdentity.SecurityStampClaimType)))
        {
            return user;
        }
        Logger.LogDebug(EventIds.SecurityStampValidationFailedId4, "Failed to validate a security stamp.");
        return null;
    }

    /// <summary>
    /// Validates the security stamp for the specified <paramref name="principal"/> from one of
    /// the two factor principals (remember client or user id) against
    /// the persisted stamp for the current user, as an asynchronous operation.
    /// </summary>
    /// <param name="principal">The principal whose stamp should be validated.</param>
    /// <returns>The task object representing the asynchronous operation. The task will contain the <typeparamref name="TUser"/>
    /// if the stamp matches the persisted value, otherwise it will return null.</returns>
    public virtual async Task<TUser?> ValidateTwoFactorSecurityStampAsync(ClaimsPrincipal? principal)
    {
        if (principal == null || principal.Identity?.Name == null)
        {
            return null;
        }
        var user = await UserManager.FindByIdAsync(principal.Identity.Name);
        if (await ValidateSecurityStampAsync(user, principal.FindFirstValue(Options.ClaimsIdentity.SecurityStampClaimType)))
        {
            return user;
        }
        Logger.LogDebug(EventIds.TwoFactorSecurityStampValidationFailed, "Failed to validate a security stamp.");
        return null;
    }

    /// <summary>
    /// Validates the security stamp for the specified <paramref name="user"/>.  If no user is specified, or if the store
    /// does not support security stamps, validation is considered successful.
    /// </summary>
    /// <param name="user">The user whose stamp should be validated.</param>
    /// <param name="securityStamp">The expected security stamp value.</param>
    /// <returns>The result of the validation.</returns>
    public virtual async Task<bool> ValidateSecurityStampAsync(TUser? user, string? securityStamp)
        => user != null &&
        // Only validate the security stamp if the store supports it
        (!UserManager.SupportsUserSecurityStamp || securityStamp == await UserManager.GetSecurityStampAsync(user));

    /// <summary>
    /// Attempts to sign in the specified <paramref name="user"/> and <paramref name="password"/> combination
    /// as an asynchronous operation.
    /// </summary>
    /// <param name="user">The user to sign in.</param>
    /// <param name="password">The password to attempt to sign in with.</param>
    /// <param name="isPersistent">Flag indicating whether the sign-in cookie should persist after the browser is closed.</param>
    /// <param name="lockoutOnFailure">Flag indicating if the user account should be locked if the sign in fails.</param>
    /// <returns>The task object representing the asynchronous operation containing the <see cref="SignInResult"/>
    /// for the sign-in attempt.</returns>
    public virtual async Task<SignInResult> PasswordSignInAsync(TUser user, string password,
        bool isPersistent, bool lockoutOnFailure)
    {
        try
        {
            ArgumentNullException.ThrowIfNull(user);

            var attempt = await CheckPasswordSignInAsync(user, password, lockoutOnFailure);
            var result = attempt.Succeeded
                ? await SignInOrTwoFactorAsync(user, isPersistent)
                : attempt;
            _metrics?.AuthenticateSignIn(typeof(TUser).FullName!, AuthenticationScheme, result, SignInType.Password, isPersistent);

            return result;
        }
        catch (Exception ex)
        {
            _metrics?.AuthenticateSignIn(typeof(TUser).FullName!, AuthenticationScheme, result: null, SignInType.Password, isPersistent, ex);
            throw;
        }
    }

    /// <summary>
    /// Attempts to sign in the specified <paramref name="userName"/> and <paramref name="password"/> combination
    /// as an asynchronous operation.
    /// </summary>
    /// <param name="userName">The user name to sign in.</param>
    /// <param name="password">The password to attempt to sign in with.</param>
    /// <param name="isPersistent">Flag indicating whether the sign-in cookie should persist after the browser is closed.</param>
    /// <param name="lockoutOnFailure">Flag indicating if the user account should be locked if the sign in fails.</param>
    /// <returns>The task object representing the asynchronous operation containing the <see cref="SignInResult"/>
    /// for the sign-in attempt.</returns>
    public virtual async Task<SignInResult> PasswordSignInAsync(string userName, string password,
        bool isPersistent, bool lockoutOnFailure)
    {
        var user = await UserManager.FindByNameAsync(userName);
        if (user == null)
        {
            _metrics?.AuthenticateSignIn(typeof(TUser).FullName!, AuthenticationScheme, SignInResult.Failed, SignInType.Password, isPersistent);
            return SignInResult.Failed;
        }

        return await PasswordSignInAsync(user, password, isPersistent, lockoutOnFailure);
    }

    /// <summary>
    /// Attempts a password sign in for a user.
    /// </summary>
    /// <param name="user">The user to sign in.</param>
    /// <param name="password">The password to attempt to sign in with.</param>
    /// <param name="lockoutOnFailure">Flag indicating if the user account should be locked if the sign in fails.</param>
    /// <returns>The task object representing the asynchronous operation containing the <see cref="SignInResult"/>
    /// for the sign-in attempt.</returns>
    public virtual async Task<SignInResult> CheckPasswordSignInAsync(TUser user, string password, bool lockoutOnFailure)
    {
        try
        {
            ArgumentNullException.ThrowIfNull(user);

            var result = await CheckPasswordSignInCoreAsync(user, password, lockoutOnFailure);
            _metrics?.CheckPasswordSignIn(typeof(TUser).FullName!, result);

            return result;
        }
        catch (Exception ex)
        {
            _metrics?.CheckPasswordSignIn(typeof(TUser).FullName!, result: null, ex);
            throw;
        }
    }

    private async Task<SignInResult> CheckPasswordSignInCoreAsync(TUser user, string password, bool lockoutOnFailure)
    {
        var error = await PreSignInCheck(user);
        if (error != null)
        {
            return error;
        }

        if (await UserManager.CheckPasswordAsync(user, password))
        {
            var alwaysLockout = AppContext.TryGetSwitch("Microsoft.AspNetCore.Identity.CheckPasswordSignInAlwaysResetLockoutOnSuccess", out var enabled) && enabled;
            // Only reset the lockout when not in quirks mode if either TFA is not enabled or the client is remembered for TFA.
            if (alwaysLockout || !await IsTwoFactorEnabledAsync(user) || await IsTwoFactorClientRememberedAsync(user))
            {
                var resetLockoutResult = await ResetLockoutWithResult(user);
                if (!resetLockoutResult.Succeeded)
                {
                    // ResetLockout got an unsuccessful result that could be caused by concurrency failures indicating an
                    // attacker could be trying to bypass the MaxFailedAccessAttempts limit. Return the same failure we do
                    // when failing to increment the lockout to avoid giving an attacker extra guesses at the password.
                    return SignInResult.Failed;
                }
            }

            return SignInResult.Success;
        }
        Logger.LogDebug(EventIds.InvalidPassword, "User failed to provide the correct password.");

        if (UserManager.SupportsUserLockout && lockoutOnFailure)
        {
            // If lockout is requested, increment access failed count which might lock out the user
            var incrementLockoutResult = await UserManager.AccessFailedAsync(user) ?? IdentityResult.Success;
            if (!incrementLockoutResult.Succeeded)
            {
                // Return the same failure we do when resetting the lockout fails after a correct password.
                return SignInResult.Failed;
            }

            if (await UserManager.IsLockedOutAsync(user))
            {
                return await LockedOut(user);
            }
        }
        return SignInResult.Failed;
    }

    /// <summary>
    /// Generates passkey creation options for the specified <paramref name="userEntity"/>.
    /// </summary>
    /// <param name="userEntity">The user entity for which to create passkey options.</param>
    /// <returns>A JSON string representing the created passkey options.</returns>
    public virtual async Task<string> MakePasskeyCreationOptionsAsync(PasskeyUserEntity userEntity)
    {
        ThrowIfNoPasskeyHandler();
        ArgumentNullException.ThrowIfNull(userEntity);

        var result = await _passkeyHandler.MakeCreationOptionsAsync(userEntity, Context);
        await StorePasskeyAuthenticationInfoAsync(PasskeyOperations.Attestation, result.AttestationState);
        return result.CreationOptionsJson;
    }

    /// <summary>
    /// Creates passkey assertion options for the specified <paramref name="user"/>.
    /// </summary>
    /// <param name="user">The user for whom to create passkey assertion options.</param>
    /// <returns>A JSON string representing the created passkey assertion options.</returns>
    public virtual async Task<string> MakePasskeyRequestOptionsAsync(TUser? user)
    {
        ThrowIfNoPasskeyHandler();

        var result = await _passkeyHandler.MakeRequestOptionsAsync(user, Context);
        await StorePasskeyAuthenticationInfoAsync(PasskeyOperations.Assertion, result.AssertionState);
        return result.RequestOptionsJson;
    }

    /// <summary>
    /// Performs passkey attestation for the given <paramref name="credentialJson"/>.
    /// </summary>
    /// <remarks>
    /// The <paramref name="credentialJson"/> should be obtained by JSON-serializing the result of the
    /// <c>navigator.credentials.create()</c> JavaScript API. The argument to <c>navigator.credentials.create()</c>
    /// should be obtained by calling <see cref="MakePasskeyCreationOptionsAsync(PasskeyUserEntity)"/>.
    /// </remarks>
    /// <param name="credentialJson">The credentials obtained by JSON-serializing the result of the <c>navigator.credentials.create()</c> JavaScript function.</param>
    /// <returns>
    /// A task object representing the asynchronous operation containing the <see cref="PasskeyAttestationResult"/>.
    /// </returns>
    public virtual async Task<PasskeyAttestationResult> PerformPasskeyAttestationAsync(string credentialJson)
    {
        ThrowIfNoPasskeyHandler();
        ArgumentException.ThrowIfNullOrEmpty(credentialJson);

        var passkeyInfo = await RetrievePasskeyAuthenticationInfoAsync()
            ?? throw new InvalidOperationException(
                "No passkey attestation is underway. " +
                $"Make sure to call '{nameof(SignInManager<>)}.{nameof(MakePasskeyCreationOptionsAsync)}()' to initiate a passkey attestation.");
        if (!string.Equals(PasskeyOperations.Attestation, passkeyInfo.Operation, StringComparison.Ordinal))
        {
            throw new InvalidOperationException(
                $"Expected passkey operation '{PasskeyOperations.Attestation}', but got '{passkeyInfo.Operation}'. " +
                $"This may indicate that you have not previously called '{nameof(SignInManager<>)}.{nameof(MakePasskeyCreationOptionsAsync)}()'.");
        }
        var context = new PasskeyAttestationContext
        {
            CredentialJson = credentialJson,
            AttestationState = passkeyInfo.State,
            HttpContext = Context,
        };
        var result = await _passkeyHandler.PerformAttestationAsync(context);
        if (!result.Succeeded)
        {
            Logger.LogDebug(EventIds.PasskeyAttestationFailed, "Passkey attestation failed: {message}", result.Failure.Message);
        }

        return result;
    }

    /// <summary>
    /// Performs passkey assertion for the given <paramref name="credentialJson"/>.
    /// </summary>
    /// <remarks>
    /// The <paramref name="credentialJson"/> should be obtained by JSON-serializing the result of the 
    /// <c>navigator.credentials.get()</c> JavaScript API. The argument to <c>navigator.credentials.get()</c>
    /// should be obtained by calling <see cref="MakePasskeyRequestOptionsAsync(TUser)"/>.
    /// Upon success, the <see cref="PasskeyAssertionResult{TUser}.Passkey"/> should be stored on the
    /// <see cref="PasskeyAssertionResult{TUser}.User"/> using <see cref="UserManager{TUser}.AddOrUpdatePasskeyAsync(TUser, UserPasskeyInfo)"/>.
    /// </remarks>
    /// <param name="credentialJson">The credentials obtained by JSON-serializing the result of the <c>navigator.credentials.get()</c> JavaScript function.</param>
    /// <returns>
    /// A task object representing the asynchronous operation containing the <see cref="PasskeyAssertionResult{TUser}"/>.
    /// </returns>
    public virtual async Task<PasskeyAssertionResult<TUser>> PerformPasskeyAssertionAsync(string credentialJson)
    {
        ThrowIfNoPasskeyHandler();
        ArgumentException.ThrowIfNullOrEmpty(credentialJson);

        var passkeyInfo = await RetrievePasskeyAuthenticationInfoAsync()
            ?? throw new InvalidOperationException(
                "No passkey assertion is underway. " +
                $"Make sure to call '{nameof(SignInManager<>)}.{nameof(MakePasskeyRequestOptionsAsync)}()' to initiate a passkey assertion.");
        if (!string.Equals(PasskeyOperations.Assertion, passkeyInfo.Operation, StringComparison.Ordinal))
        {
            throw new InvalidOperationException(
                $"Expected passkey operation '{PasskeyOperations.Assertion}', but got '{passkeyInfo.Operation}'. " +
                $"This may indicate that you have not previously called '{nameof(SignInManager<>)}.{nameof(MakePasskeyRequestOptionsAsync)}()'.");
        }
        var context = new PasskeyAssertionContext
        {
            CredentialJson = credentialJson,
            AssertionState = passkeyInfo.State,
            HttpContext = Context,
        };
        var result = await _passkeyHandler.PerformAssertionAsync(context);
        if (!result.Succeeded)
        {
            Logger.LogDebug(EventIds.PasskeyAssertionFailed, "Passkey assertion failed: {message}", result.Failure.Message);
        }

        return result;
    }

    /// <summary>
    /// Performs a passkey assertion and attempts to sign in the user.
    /// </summary>
    /// <remarks>
    /// The <paramref name="credentialJson"/> should be obtained by JSON-serializing the result of the 
    /// <c>navigator.credentials.get()</c> JavaScript API. The argument to <c>navigator.credentials.get()</c>
    /// should be obtained by calling <see cref="MakePasskeyRequestOptionsAsync(TUser)"/>.
    /// </remarks>
    /// <param name="credentialJson">The credentials obtained by JSON-serializing the result of the <c>navigator.credentials.get()</c> JavaScript function.</param>
    /// <returns>
    /// The task object representing the asynchronous operation containing the <see cref="SignInResult"/>
    /// for the sign-in attempt.
    /// </returns>
    public virtual async Task<SignInResult> PasskeySignInAsync(string credentialJson)
    {
        try
        {
            var result = await PasskeySignInCoreAsync(credentialJson, options);
            _metrics?.AuthenticateSignIn(typeof(TUser).FullName!, AuthenticationScheme, result, SignInType.Passkey, isPersistent: false);

            return result;
        }
        catch (Exception ex)
        {
            _metrics?.AuthenticateSignIn(typeof(TUser).FullName!, AuthenticationScheme, result: null, SignInType.Passkey, isPersistent: false, ex);
            throw;
        }
    }

    private async Task<SignInResult> PasskeySignInCoreAsync(string credentialJson, PasskeyRequestOptions options)
    {
        ArgumentException.ThrowIfNullOrEmpty(credentialJson);

        var assertionResult = await PerformPasskeyAssertionAsync(credentialJson);
        if (!assertionResult.Succeeded)
        {
            return SignInResult.Failed;
        }

        // After a successful assertion, we need to update the passkey so that it has the latest
        // sign count and authenticator data.
        var setPasskeyResult = await UserManager.AddOrUpdatePasskeyAsync(assertionResult.User, assertionResult.Passkey);
        if (!setPasskeyResult.Succeeded)
        {
            return SignInResult.Failed;
        }

        return await SignInOrTwoFactorAsync(assertionResult.User, isPersistent: false, bypassTwoFactor: true);
    }

    [MemberNotNull(nameof(_passkeyHandler))]
    private void ThrowIfNoPasskeyHandler()
    {
        if (_passkeyHandler is null)
        {
            throw new InvalidOperationException(
                $"This operation requires an {nameof(IPasskeyHandler<>)} service to be registered.");
        }
    }

    private async Task StorePasskeyAuthenticationInfoAsync(string operation, string? state)
    {
        var props = new AuthenticationProperties();
        props.Items[PasskeyOperationKey] = operation;
        props.Items[PasskeyStateKey] = state;
        var claimsIdentity = new ClaimsIdentity(IdentityConstants.TwoFactorUserIdScheme);
        var claimsPrincipal = new ClaimsPrincipal(claimsIdentity);
        await Context.SignInAsync(IdentityConstants.TwoFactorUserIdScheme, claimsPrincipal, props);
    }

    private async Task<PasskeyAuthenticationInfo?> RetrievePasskeyAuthenticationInfoAsync()
    {
        return _passkeyInfo ??= await RetrievePasskeyInfoCoreAsync();

        async Task<PasskeyAuthenticationInfo?> RetrievePasskeyInfoCoreAsync()
        {
            var result = await Context.AuthenticateAsync(IdentityConstants.TwoFactorUserIdScheme);
            await Context.SignOutAsync(IdentityConstants.TwoFactorUserIdScheme);

            if (result.Properties is not { } properties)
            {
                return null;
            }

            if (!properties.Items.TryGetValue(PasskeyOperationKey, out var operation) ||
                !properties.Items.TryGetValue(PasskeyStateKey, out var state))
            {
                return null;
            }

            return new()
            {
                Operation = operation,
                State = state,
            };
        }
    }

    /// <summary>
    /// Returns a flag indicating if the current client browser has been remembered by two factor authentication
    /// for the user attempting to login, as an asynchronous operation.
    /// </summary>
    /// <param name="user">The user attempting to login.</param>
    /// <returns>
    /// The task object representing the asynchronous operation containing true if the browser has been remembered
    /// for the current user.
    /// </returns>
    public virtual async Task<bool> IsTwoFactorClientRememberedAsync(TUser user)
    {
        if (await _schemes.GetSchemeAsync(IdentityConstants.TwoFactorRememberMeScheme) == null)
        {
            return false;
        }

        var userId = await UserManager.GetUserIdAsync(user);
        var result = await Context.AuthenticateAsync(IdentityConstants.TwoFactorRememberMeScheme);
        return (result?.Principal != null && result.Principal.FindFirstValue(ClaimTypes.Name) == userId);
    }

    /// <summary>
    /// Sets a flag on the browser to indicate the user has selected "Remember this browser" for two factor authentication purposes,
    /// as an asynchronous operation.
    /// </summary>
    /// <param name="user">The user who choose "remember this browser".</param>
    /// <returns>The task object representing the asynchronous operation.</returns>
    public virtual async Task RememberTwoFactorClientAsync(TUser user)
    {
        try
        {
            var principal = await StoreRememberClient(user);
            await Context.SignInAsync(IdentityConstants.TwoFactorRememberMeScheme,
                principal,
                new AuthenticationProperties { IsPersistent = true });
            _metrics?.RememberTwoFactorClient(typeof(TUser).FullName!, IdentityConstants.TwoFactorRememberMeScheme);
        }
        catch (Exception ex)
        {
            _metrics?.RememberTwoFactorClient(typeof(TUser).FullName!, IdentityConstants.TwoFactorRememberMeScheme, ex);
            throw;
        }
    }

    /// <summary>
    /// Clears the "Remember this browser flag" from the current browser, as an asynchronous operation.
    /// </summary>
    /// <returns>The task object representing the asynchronous operation.</returns>
    public virtual async Task ForgetTwoFactorClientAsync()
    {
        try
        {
            await Context.SignOutAsync(IdentityConstants.TwoFactorRememberMeScheme);
            _metrics?.ForgetTwoFactorClient(typeof(TUser).FullName!, IdentityConstants.TwoFactorRememberMeScheme);
        }
        catch (Exception ex)
        {
            _metrics?.ForgetTwoFactorClient(typeof(TUser).FullName!, IdentityConstants.TwoFactorRememberMeScheme, ex);
            throw;
        }
    }

    /// <summary>
    /// Signs in the user without two factor authentication using a two factor recovery code.
    /// </summary>
    /// <param name="recoveryCode">The two factor recovery code.</param>
    /// <returns></returns>
    public virtual async Task<SignInResult> TwoFactorRecoveryCodeSignInAsync(string recoveryCode)
    {
        try
        {
            var result = await TwoFactorRecoveryCodeSignInCoreAsync(recoveryCode);
            _metrics?.AuthenticateSignIn(typeof(TUser).FullName!, AuthenticationScheme, result, SignInType.TwoFactorRecoveryCode, isPersistent: false);

            return result;
        }
        catch (Exception ex)
        {
            _metrics?.AuthenticateSignIn(typeof(TUser).FullName!, AuthenticationScheme, result: null, SignInType.TwoFactorRecoveryCode, isPersistent: false, ex);
            throw;
        }
    }

    private async Task<SignInResult> TwoFactorRecoveryCodeSignInCoreAsync(string recoveryCode)
    {
        var twoFactorInfo = await RetrieveTwoFactorInfoAsync();
        if (twoFactorInfo == null)
        {
            return SignInResult.Failed;
        }

        var result = await UserManager.RedeemTwoFactorRecoveryCodeAsync(twoFactorInfo.User, recoveryCode);
        if (result.Succeeded)
        {
            return await DoTwoFactorSignInAsync(twoFactorInfo.User, twoFactorInfo, isPersistent: false, rememberClient: false);
        }

        // We don't protect against brute force attacks since codes are expected to be random.
        return SignInResult.Failed;
    }

    private async Task<SignInResult> DoTwoFactorSignInAsync(TUser user, TwoFactorAuthenticationInfo twoFactorInfo, bool isPersistent, bool rememberClient)
    {
        var resetLockoutResult = await ResetLockoutWithResult(user);
        if (!resetLockoutResult.Succeeded)
        {
            // ResetLockout got an unsuccessful result that could be caused by concurrency failures indicating an
            // attacker could be trying to bypass the MaxFailedAccessAttempts limit. Return the same failure we do
            // when failing to increment the lockout to avoid giving an attacker extra guesses at the two factor code.
            return SignInResult.Failed;
        }

        var claims = new List<Claim>
        {
            new Claim("amr", "mfa")
        };

        if (twoFactorInfo.LoginProvider != null)
        {
            claims.Add(new Claim(ClaimTypes.AuthenticationMethod, twoFactorInfo.LoginProvider));
        }
        // Cleanup external cookie
        if (await _schemes.GetSchemeAsync(IdentityConstants.ExternalScheme) != null)
        {
            await Context.SignOutAsync(IdentityConstants.ExternalScheme);
        }
        // Cleanup two factor user id cookie
        if (await _schemes.GetSchemeAsync(IdentityConstants.TwoFactorUserIdScheme) != null)
        {
            await Context.SignOutAsync(IdentityConstants.TwoFactorUserIdScheme);
            if (rememberClient)
            {
                await RememberTwoFactorClientAsync(user);
            }
        }
        await SignInWithClaimsAsync(user, isPersistent, claims);
        return SignInResult.Success;
    }

    /// <summary>
    /// Validates the sign in code from an authenticator app and creates and signs in the user, as an asynchronous operation.
    /// </summary>
    /// <param name="code">The two factor authentication code to validate.</param>
    /// <param name="isPersistent">Flag indicating whether the sign-in cookie should persist after the browser is closed.</param>
    /// <param name="rememberClient">Flag indicating whether the current browser should be remember, suppressing all further
    /// two factor authentication prompts.</param>
    /// <returns>The task object representing the asynchronous operation containing the <see cref="SignInResult"/>
    /// for the sign-in attempt.</returns>
    public virtual async Task<SignInResult> TwoFactorAuthenticatorSignInAsync(string code, bool isPersistent, bool rememberClient)
    {
        try
        {
            var result = await TwoFactorAuthenticatorSignInCoreAsync(code, isPersistent, rememberClient);
            _metrics?.AuthenticateSignIn(typeof(TUser).FullName!, AuthenticationScheme, result, SignInType.TwoFactorAuthenticator, isPersistent);

            return result;
        }
        catch (Exception ex)
        {
            _metrics?.AuthenticateSignIn(typeof(TUser).FullName!, AuthenticationScheme, result: null, SignInType.TwoFactorAuthenticator, isPersistent, ex);
            throw;
        }
    }

    private async Task<SignInResult> TwoFactorAuthenticatorSignInCoreAsync(string code, bool isPersistent, bool rememberClient)
    {
        var twoFactorInfo = await RetrieveTwoFactorInfoAsync();
        if (twoFactorInfo == null)
        {
            return SignInResult.Failed;
        }

        var user = twoFactorInfo.User;
        var error = await PreSignInCheck(user);
        if (error != null)
        {
            return error;
        }

        if (await UserManager.VerifyTwoFactorTokenAsync(user, Options.Tokens.AuthenticatorTokenProvider, code))
        {
            return await DoTwoFactorSignInAsync(user, twoFactorInfo, isPersistent, rememberClient);
        }
        // If the token is incorrect, record the failure which also may cause the user to be locked out
        if (UserManager.SupportsUserLockout)
        {
            var incrementLockoutResult = await UserManager.AccessFailedAsync(user) ?? IdentityResult.Success;
            if (!incrementLockoutResult.Succeeded)
            {
                // Return the same failure we do when resetting the lockout fails after a correct two factor code.
                // This is currently redundant, but it's here in case the code gets copied elsewhere.
                return SignInResult.Failed;
            }

            if (await UserManager.IsLockedOutAsync(user))
            {
                return await LockedOut(user);
            }
        }
        return SignInResult.Failed;
    }

    /// <summary>
    /// Validates the two factor sign in code and creates and signs in the user, as an asynchronous operation.
    /// </summary>
    /// <param name="provider">The two factor authentication provider to validate the code against.</param>
    /// <param name="code">The two factor authentication code to validate.</param>
    /// <param name="isPersistent">Flag indicating whether the sign-in cookie should persist after the browser is closed.</param>
    /// <param name="rememberClient">Flag indicating whether the current browser should be remember, suppressing all further
    /// two factor authentication prompts.</param>
    /// <returns>The task object representing the asynchronous operation containing the <see cref="SignInResult"/>
    /// for the sign-in attempt.</returns>
    public virtual async Task<SignInResult> TwoFactorSignInAsync(string provider, string code, bool isPersistent, bool rememberClient)
    {
        try
        {
            var result = await TwoFactorSignInCoreAsync(provider, code, isPersistent, rememberClient);
            _metrics?.AuthenticateSignIn(typeof(TUser).FullName!, AuthenticationScheme, result, SignInType.TwoFactor, isPersistent);

            return result;
        }
        catch (Exception ex)
        {
            _metrics?.AuthenticateSignIn(typeof(TUser).FullName!, AuthenticationScheme, result: null, SignInType.TwoFactor, isPersistent, ex);
            throw;
        }
    }

    private async Task<SignInResult> TwoFactorSignInCoreAsync(string provider, string code, bool isPersistent, bool rememberClient)
    {
        var twoFactorInfo = await RetrieveTwoFactorInfoAsync();
        if (twoFactorInfo == null)
        {
            return SignInResult.Failed;
        }

        var user = twoFactorInfo.User;
        var error = await PreSignInCheck(user);
        if (error != null)
        {
            return error;
        }
        if (await UserManager.VerifyTwoFactorTokenAsync(user, provider, code))
        {
            return await DoTwoFactorSignInAsync(user, twoFactorInfo, isPersistent, rememberClient);
        }
        // If the token is incorrect, record the failure which also may cause the user to be locked out
        if (UserManager.SupportsUserLockout)
        {
            var incrementLockoutResult = await UserManager.AccessFailedAsync(user) ?? IdentityResult.Success;
            if (!incrementLockoutResult.Succeeded)
            {
                // Return the same failure we do when resetting the lockout fails after a correct two factor code.
                // This is currently redundant, but it's here in case the code gets copied elsewhere.
                return SignInResult.Failed;
            }

            if (await UserManager.IsLockedOutAsync(user))
            {
                return await LockedOut(user);
            }
        }
        return SignInResult.Failed;
    }

    /// <summary>
    /// Gets the <typeparamref name="TUser"/> for the current two factor authentication login, as an asynchronous operation.
    /// </summary>
    /// <returns>The task object representing the asynchronous operation containing the <typeparamref name="TUser"/>
    /// for the sign-in attempt.</returns>
    public virtual async Task<TUser?> GetTwoFactorAuthenticationUserAsync()
    {
        var info = await RetrieveTwoFactorInfoAsync();
        if (info == null)
        {
            return null;
        }

        return info.User;
    }

    /// <summary>
    /// Signs in a user via a previously registered third party login, as an asynchronous operation.
    /// </summary>
    /// <param name="loginProvider">The login provider to use.</param>
    /// <param name="providerKey">The unique provider identifier for the user.</param>
    /// <param name="isPersistent">Flag indicating whether the sign-in cookie should persist after the browser is closed.</param>
    /// <returns>The task object representing the asynchronous operation containing the <see cref="SignInResult"/>
    /// for the sign-in attempt.</returns>
    public virtual Task<SignInResult> ExternalLoginSignInAsync(string loginProvider, string providerKey, bool isPersistent)
        => ExternalLoginSignInAsync(loginProvider, providerKey, isPersistent, bypassTwoFactor: false);

    /// <summary>
    /// Signs in a user via a previously registered third party login, as an asynchronous operation.
    /// </summary>
    /// <param name="loginProvider">The login provider to use.</param>
    /// <param name="providerKey">The unique provider identifier for the user.</param>
    /// <param name="isPersistent">Flag indicating whether the sign-in cookie should persist after the browser is closed.</param>
    /// <param name="bypassTwoFactor">Flag indicating whether to bypass two factor authentication.</param>
    /// <returns>The task object representing the asynchronous operation containing the <see cref="SignInResult"/>
    /// for the sign-in attempt.</returns>
    public virtual async Task<SignInResult> ExternalLoginSignInAsync(string loginProvider, string providerKey, bool isPersistent, bool bypassTwoFactor)
    {
        try
        {
            var result = await ExternalLoginSignInCoreAsync(loginProvider, providerKey, isPersistent, bypassTwoFactor);
            _metrics?.AuthenticateSignIn(typeof(TUser).FullName!, AuthenticationScheme, result, SignInType.External, isPersistent);

            return result;
        }
        catch (Exception ex)
        {
            _metrics?.AuthenticateSignIn(typeof(TUser).FullName!, AuthenticationScheme, result: null, SignInType.External, isPersistent, ex);
            throw;
        }
    }

    private async Task<SignInResult> ExternalLoginSignInCoreAsync(string loginProvider, string providerKey, bool isPersistent, bool bypassTwoFactor)
    {
        var user = await UserManager.FindByLoginAsync(loginProvider, providerKey);
        if (user == null)
        {
            return SignInResult.Failed;
        }

        var error = await PreSignInCheck(user);
        if (error != null)
        {
            return error;
        }
        return await SignInOrTwoFactorAsync(user, isPersistent, loginProvider, bypassTwoFactor);
    }

    /// <summary>
    /// Gets a collection of <see cref="Authentication.AuthenticationScheme"/>s for the known external login providers.
    /// </summary>
    /// <returns>A collection of <see cref="Authentication.AuthenticationScheme"/>s for the known external login providers.</returns>
    public virtual async Task<IEnumerable<AuthenticationScheme>> GetExternalAuthenticationSchemesAsync()
    {
        var schemes = await _schemes.GetAllSchemesAsync();
        return schemes.Where(s => !string.IsNullOrEmpty(s.DisplayName));
    }

    /// <summary>
    /// Gets the external login information for the current login, as an asynchronous operation.
    /// </summary>
    /// <param name="expectedXsrf">Flag indication whether a Cross Site Request Forgery token was expected in the current request.</param>
    /// <returns>The task object representing the asynchronous operation containing the <see cref="ExternalLoginInfo"/>
    /// for the sign-in attempt.</returns>
    public virtual async Task<ExternalLoginInfo?> GetExternalLoginInfoAsync(string? expectedXsrf = null)
    {
        var auth = await Context.AuthenticateAsync(IdentityConstants.ExternalScheme);
        var items = auth?.Properties?.Items;
        if (auth?.Principal == null || items == null || !items.TryGetValue(LoginProviderKey, out var provider))
        {
            return null;
        }

        if (expectedXsrf != null)
        {
            if (!items.TryGetValue(XsrfKey, out var userId) ||
                userId != expectedXsrf)
            {
                return null;
            }
        }

        var providerKey = auth.Principal.FindFirstValue(ClaimTypes.NameIdentifier) ?? auth.Principal.FindFirstValue("sub");
        if (providerKey == null || provider == null)
        {
            return null;
        }

        var providerDisplayName = (await GetExternalAuthenticationSchemesAsync()).FirstOrDefault(p => p.Name == provider)?.DisplayName
                                    ?? provider;
        return new ExternalLoginInfo(auth.Principal, provider, providerKey, providerDisplayName)
        {
            AuthenticationTokens = auth.Properties?.GetTokens(),
            AuthenticationProperties = auth.Properties
        };
    }

    /// <summary>
    /// Stores any authentication tokens found in the external authentication cookie into the associated user.
    /// </summary>
    /// <param name="externalLogin">The information from the external login provider.</param>
    /// <returns>The <see cref="Task"/> that represents the asynchronous operation, containing the <see cref="IdentityResult"/> of the operation.</returns>
    public virtual async Task<IdentityResult> UpdateExternalAuthenticationTokensAsync(ExternalLoginInfo externalLogin)
    {
        ArgumentNullException.ThrowIfNull(externalLogin);

        if (externalLogin.AuthenticationTokens != null && externalLogin.AuthenticationTokens.Any())
        {
            var user = await UserManager.FindByLoginAsync(externalLogin.LoginProvider, externalLogin.ProviderKey);
            if (user == null)
            {
                return IdentityResult.Failed();
            }

            foreach (var token in externalLogin.AuthenticationTokens)
            {
                var result = await UserManager.SetAuthenticationTokenAsync(user, externalLogin.LoginProvider, token.Name, token.Value);
                if (!result.Succeeded)
                {
                    return result;
                }
            }
        }

        return IdentityResult.Success;
    }

    /// <summary>
    /// Configures the redirect URL and user identifier for the specified external login <paramref name="provider"/>.
    /// </summary>
    /// <param name="provider">The provider to configure.</param>
    /// <param name="redirectUrl">The external login URL users should be redirected to during the login flow.</param>
    /// <param name="userId">The current user's identifier, which will be used to provide CSRF protection.</param>
    /// <returns>A configured <see cref="AuthenticationProperties"/>.</returns>
    public virtual AuthenticationProperties ConfigureExternalAuthenticationProperties(string? provider, [StringSyntax(StringSyntaxAttribute.Uri)] string? redirectUrl, string? userId = null)
    {
        var properties = new AuthenticationProperties { RedirectUri = redirectUrl };
        properties.Items[LoginProviderKey] = provider;
        if (userId != null)
        {
            properties.Items[XsrfKey] = userId;
        }
        return properties;
    }

    /// <summary>
    /// Creates a claims principal for the specified 2fa information.
    /// </summary>
    /// <param name="userId">The user whose is logging in via 2fa.</param>
    /// <param name="loginProvider">The 2fa provider.</param>
    /// <returns>A <see cref="ClaimsPrincipal"/> containing the user 2fa information.</returns>
    internal static ClaimsPrincipal StoreTwoFactorInfo(string userId, string? loginProvider)
    {
        var identity = new ClaimsIdentity(IdentityConstants.TwoFactorUserIdScheme);
        identity.AddClaim(new Claim(ClaimTypes.Name, userId));
        if (loginProvider != null)
        {
            identity.AddClaim(new Claim(ClaimTypes.AuthenticationMethod, loginProvider));
        }
        return new ClaimsPrincipal(identity);
    }

    internal async Task<ClaimsPrincipal> StoreRememberClient(TUser user)
    {
        var userId = await UserManager.GetUserIdAsync(user);
        var rememberBrowserIdentity = new ClaimsIdentity(IdentityConstants.TwoFactorRememberMeScheme);
        rememberBrowserIdentity.AddClaim(new Claim(ClaimTypes.Name, userId));
        if (UserManager.SupportsUserSecurityStamp)
        {
            var stamp = await UserManager.GetSecurityStampAsync(user);
            rememberBrowserIdentity.AddClaim(new Claim(Options.ClaimsIdentity.SecurityStampClaimType, stamp));
        }
        return new ClaimsPrincipal(rememberBrowserIdentity);
    }

    /// <summary>
    /// Check if the <paramref name="user"/> has two factor enabled.
    /// </summary>
    /// <param name="user"></param>
    /// <returns>
    /// The task object representing the asynchronous operation containing true if the user has two factor enabled.
    /// </returns>
    public virtual async Task<bool> IsTwoFactorEnabledAsync(TUser user)
        => UserManager.SupportsUserTwoFactor &&
        await UserManager.GetTwoFactorEnabledAsync(user) &&
        (await UserManager.GetValidTwoFactorProvidersAsync(user)).Count > 0;

    /// <summary>
    /// Signs in the specified <paramref name="user"/> if <paramref name="bypassTwoFactor"/> is set to false.
    /// Otherwise stores the <paramref name="user"/> for use after a two factor check.
    /// </summary>
    /// <param name="user"></param>
    /// <param name="isPersistent">Flag indicating whether the sign-in cookie should persist after the browser is closed.</param>
    /// <param name="loginProvider">The login provider to use. Default is null</param>
    /// <param name="bypassTwoFactor">Flag indicating whether to bypass two factor authentication. Default is false</param>
    /// <returns>Returns a <see cref="SignInResult"/></returns>
    protected virtual async Task<SignInResult> SignInOrTwoFactorAsync(TUser user, bool isPersistent, string? loginProvider = null, bool bypassTwoFactor = false)
    {
        if (!bypassTwoFactor && await IsTwoFactorEnabledAsync(user))
        {
            if (!await IsTwoFactorClientRememberedAsync(user))
            {
                // Allow the two-factor flow to continue later within the same request with or without a TwoFactorUserIdScheme in
                // the event that the two-factor code or recovery code has already been provided as is the case for MapIdentityApi.
                _twoFactorInfo = new()
                {
                    User = user,
                    LoginProvider = loginProvider,
                };

                if (await _schemes.GetSchemeAsync(IdentityConstants.TwoFactorUserIdScheme) != null)
                {
                    // Store the userId for use after two factor check
                    var userId = await UserManager.GetUserIdAsync(user);
                    await Context.SignInAsync(IdentityConstants.TwoFactorUserIdScheme, StoreTwoFactorInfo(userId, loginProvider));
                }

                return SignInResult.TwoFactorRequired;
            }
        }
        // Cleanup external cookie
        if (loginProvider != null)
        {
            await Context.SignOutAsync(IdentityConstants.ExternalScheme);
        }
        if (loginProvider == null)
        {
            await SignInWithClaimsAsync(user, isPersistent, new Claim[] { new Claim("amr", "pwd") });
        }
        else
        {
            await SignInAsync(user, isPersistent, loginProvider);
        }
        return SignInResult.Success;
    }

    private async Task<TwoFactorAuthenticationInfo?> RetrieveTwoFactorInfoAsync()
    {
        if (_twoFactorInfo != null)
        {
            return _twoFactorInfo;
        }

        var result = await Context.AuthenticateAsync(IdentityConstants.TwoFactorUserIdScheme);
        if (result?.Principal == null)
        {
            return null;
        }

        var userId = result.Principal.FindFirstValue(ClaimTypes.Name);
        if (userId == null)
        {
            return null;
        }

        var user = await UserManager.FindByIdAsync(userId);
        if (user == null)
        {
            return null;
        }

        return new TwoFactorAuthenticationInfo
        {
            User = user,
            LoginProvider = result.Principal.FindFirstValue(ClaimTypes.AuthenticationMethod),
        };
    }

    /// <summary>
    /// Used to determine if a user is considered locked out.
    /// </summary>
    /// <param name="user">The user.</param>
    /// <returns>Whether a user is considered locked out.</returns>
    protected virtual async Task<bool> IsLockedOut(TUser user)
    {
        return UserManager.SupportsUserLockout && await UserManager.IsLockedOutAsync(user);
    }

    /// <summary>
    /// Returns a locked out SignInResult.
    /// </summary>
    /// <param name="user">The user.</param>
    /// <returns>A locked out SignInResult</returns>
    protected virtual Task<SignInResult> LockedOut(TUser user)
    {
        Logger.LogDebug(EventIds.UserLockedOut, "User is currently locked out.");
        return Task.FromResult(SignInResult.LockedOut);
    }

    /// <summary>
    /// Used to ensure that a user is allowed to sign in.
    /// </summary>
    /// <param name="user">The user</param>
    /// <returns>Null if the user should be allowed to sign in, otherwise the SignInResult why they should be denied.</returns>
    protected virtual async Task<SignInResult?> PreSignInCheck(TUser user)
    {
        if (!await CanSignInAsync(user))
        {
            return SignInResult.NotAllowed;
        }
        if (await IsLockedOut(user))
        {
            return await LockedOut(user);
        }
        return null;
    }

    /// <summary>
    /// Used to reset a user's lockout count.
    /// </summary>
    /// <param name="user">The user</param>
    /// <returns>The <see cref="Task"/> that represents the asynchronous operation, containing the <see cref="IdentityResult"/> of the operation.</returns>
    protected virtual async Task ResetLockout(TUser user)
    {
        if (UserManager.SupportsUserLockout)
        {
            // The IdentityResult should not be null according to the annotations, but our own tests return null and I'm trying to limit breakages.
            var result = await UserManager.ResetAccessFailedCountAsync(user) ?? IdentityResult.Success;

            if (!result.Succeeded)
            {
                throw new IdentityResultException(result);
            }
        }
    }

    private async Task<IdentityResult> ResetLockoutWithResult(TUser user)
    {
        // Avoid relying on throwing an exception if we're not in a derived class.
        if (GetType() == typeof(SignInManager<TUser>))
        {
            if (!UserManager.SupportsUserLockout)
            {
                return IdentityResult.Success;
            }

            return await UserManager.ResetAccessFailedCountAsync(user) ?? IdentityResult.Success;
        }

        try
        {
            var resetLockoutTask = ResetLockout(user);

            if (resetLockoutTask is Task<IdentityResult> resultTask)
            {
                return await resultTask ?? IdentityResult.Success;
            }

            await resetLockoutTask;
            return IdentityResult.Success;
        }
        catch (IdentityResultException ex)
        {
            return ex.IdentityResult;
        }
    }

    private sealed class IdentityResultException : Exception
    {
        internal IdentityResultException(IdentityResult result) : base()
        {
            IdentityResult = result;
        }

        internal IdentityResult IdentityResult { get; set; }

        public override string Message
        {
            get
            {
                var sb = new StringBuilder("ResetLockout failed.");

                foreach (var error in IdentityResult.Errors)
                {
                    sb.AppendLine();
                    sb.Append(error.Code);
                    sb.Append(": ");
                    sb.Append(error.Description);
                }

                return sb.ToString();
            }
        }
    }

    internal sealed class TwoFactorAuthenticationInfo
    {
        public required TUser User { get; init; }
        public string? LoginProvider { get; init; }
    }

    internal sealed class PasskeyAuthenticationInfo
    {
        public required string? Operation { get; init; }
        public required string? State { get; init; }

    }

    private static class PasskeyOperations
    {
        public const string Attestation = "Attestation";
        public const string Assertion = "Assertion";
    }
}<|MERGE_RESOLUTION|>--- conflicted
+++ resolved
@@ -62,37 +62,8 @@
         Logger = logger;
         _schemes = schemes;
         _confirmation = confirmation;
-<<<<<<< HEAD
+        _metrics = userManager.ServiceProvider?.GetService<SignInManagerMetrics>();
         _passkeyHandler = userManager.ServiceProvider?.GetService<IPasskeyHandler<TUser>>();
-=======
-        _metrics = userManager.ServiceProvider?.GetService<SignInManagerMetrics>();
-    }
-
-    /// <summary>
-    /// Creates a new instance of <see cref="SignInManager{TUser}"/>.
-    /// </summary>
-    /// <param name="userManager">An instance of <see cref="UserManager"/> used to retrieve users from and persist users.</param>
-    /// <param name="contextAccessor">The accessor used to access the <see cref="HttpContext"/>.</param>
-    /// <param name="claimsFactory">The factory to use to create claims principals for a user.</param>
-    /// <param name="optionsAccessor">The accessor used to access the <see cref="IdentityOptions"/>.</param>
-    /// <param name="logger">The logger used to log messages, warnings and errors.</param>
-    /// <param name="schemes">The scheme provider that is used enumerate the authentication schemes.</param>
-    /// <param name="confirmation">The <see cref="IUserConfirmation{TUser}"/> used check whether a user account is confirmed.</param>
-    /// <param name="passkeyHandler">The <see cref="IPasskeyHandler{TUser}"/> used when performing passkey attestation and assertion.</param>
-    public SignInManager(UserManager<TUser> userManager,
-        IHttpContextAccessor contextAccessor,
-        IUserClaimsPrincipalFactory<TUser> claimsFactory,
-        IOptions<IdentityOptions> optionsAccessor,
-        ILogger<SignInManager<TUser>> logger,
-        IAuthenticationSchemeProvider schemes,
-        IUserConfirmation<TUser> confirmation,
-        IPasskeyHandler<TUser> passkeyHandler)
-        : this(userManager, contextAccessor, claimsFactory, optionsAccessor, logger, schemes, confirmation)
-    {
-        ArgumentNullException.ThrowIfNull(passkeyHandler);
-
-        _passkeyHandler = passkeyHandler;
->>>>>>> ea282bf1
     }
 
     /// <summary>
@@ -609,7 +580,7 @@
     /// Performs passkey assertion for the given <paramref name="credentialJson"/>.
     /// </summary>
     /// <remarks>
-    /// The <paramref name="credentialJson"/> should be obtained by JSON-serializing the result of the 
+    /// The <paramref name="credentialJson"/> should be obtained by JSON-serializing the result of the
     /// <c>navigator.credentials.get()</c> JavaScript API. The argument to <c>navigator.credentials.get()</c>
     /// should be obtained by calling <see cref="MakePasskeyRequestOptionsAsync(TUser)"/>.
     /// Upon success, the <see cref="PasskeyAssertionResult{TUser}.Passkey"/> should be stored on the
@@ -653,7 +624,7 @@
     /// Performs a passkey assertion and attempts to sign in the user.
     /// </summary>
     /// <remarks>
-    /// The <paramref name="credentialJson"/> should be obtained by JSON-serializing the result of the 
+    /// The <paramref name="credentialJson"/> should be obtained by JSON-serializing the result of the
     /// <c>navigator.credentials.get()</c> JavaScript API. The argument to <c>navigator.credentials.get()</c>
     /// should be obtained by calling <see cref="MakePasskeyRequestOptionsAsync(TUser)"/>.
     /// </remarks>
@@ -666,7 +637,7 @@
     {
         try
         {
-            var result = await PasskeySignInCoreAsync(credentialJson, options);
+            var result = await PasskeySignInCoreAsync(credentialJson);
             _metrics?.AuthenticateSignIn(typeof(TUser).FullName!, AuthenticationScheme, result, SignInType.Passkey, isPersistent: false);
 
             return result;
@@ -678,7 +649,7 @@
         }
     }
 
-    private async Task<SignInResult> PasskeySignInCoreAsync(string credentialJson, PasskeyRequestOptions options)
+    private async Task<SignInResult> PasskeySignInCoreAsync(string credentialJson)
     {
         ArgumentException.ThrowIfNullOrEmpty(credentialJson);
 
