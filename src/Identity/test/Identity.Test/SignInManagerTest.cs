// Licensed to the .NET Foundation under one or more agreements.
// The .NET Foundation licenses this file to you under the MIT license.

using System.Buffers.Text;
using System.Diagnostics;
using System.Diagnostics.Metrics;
using System.Security.Claims;
using System.Text.Json;
using System.Text.Json.Nodes;
using Microsoft.AspNetCore.Authentication;
using Microsoft.AspNetCore.Authentication.Cookies;
using Microsoft.AspNetCore.Http;
using Microsoft.AspNetCore.InternalTesting;
using Microsoft.Extensions.DependencyInjection;
using Microsoft.Extensions.Diagnostics.Metrics.Testing;
using Microsoft.Extensions.Logging;
using Microsoft.Extensions.Logging.Abstractions;
using Microsoft.Extensions.Options;
using Moq;

namespace Microsoft.AspNetCore.Identity.Test;

public class SignInManagerTest
{
    [Fact]
    public void ConstructorNullChecks()
    {
        Assert.Throws<ArgumentNullException>("userManager", () => new SignInManager<PocoUser>(null, null, null, null, null, null, null));
        var userManager = MockHelpers.MockUserManager<PocoUser>().Object;
        Assert.Throws<ArgumentNullException>("contextAccessor", () => new SignInManager<PocoUser>(userManager, null, null, null, null, null, null));
        var contextAccessor = new Mock<IHttpContextAccessor>();
        var context = new Mock<HttpContext>();
        contextAccessor.Setup(a => a.HttpContext).Returns(context.Object);
        Assert.Throws<ArgumentNullException>("claimsFactory", () => new SignInManager<PocoUser>(userManager, contextAccessor.Object, null, null, null, null, null));
    }

    [Fact]
    public async Task PasswordSignInReturnsLockedOutWhenLockedOut()
    {
        // Setup
        var testMeterFactory = new TestMeterFactory();
        using var authenticate = new MetricCollector<long>(testMeterFactory, "Microsoft.AspNetCore.Identity", SignInManagerMetrics.AuthenticateCounterName);
        using var signInUserPrincipal = new MetricCollector<long>(testMeterFactory, "Microsoft.AspNetCore.Identity", SignInManagerMetrics.SignInUserPrincipalCounterName);

        var user = new PocoUser { UserName = "Foo" };
        var manager = SetupUserManager(user, meterFactory: testMeterFactory);
        manager.Setup(m => m.SupportsUserLockout).Returns(true).Verifiable();
        manager.Setup(m => m.IsLockedOutAsync(user)).ReturnsAsync(true).Verifiable();

        var context = new Mock<HttpContext>();
        var contextAccessor = new Mock<IHttpContextAccessor>();
        contextAccessor.Setup(a => a.HttpContext).Returns(context.Object);
        var roleManager = MockHelpers.MockRoleManager<PocoRole>();
        var identityOptions = new IdentityOptions();
        var options = new Mock<IOptions<IdentityOptions>>();
        options.Setup(a => a.Value).Returns(identityOptions);
        var claimsFactory = new UserClaimsPrincipalFactory<PocoUser, PocoRole>(manager.Object, roleManager.Object, options.Object);
        var logger = new TestLogger<SignInManager<PocoUser>>();
        var helper = new SignInManager<PocoUser>(manager.Object, contextAccessor.Object, claimsFactory, options.Object, logger, new Mock<IAuthenticationSchemeProvider>().Object, new DefaultUserConfirmation<PocoUser>());

        // Act
        var result = await helper.PasswordSignInAsync(user.UserName, "[PLACEHOLDER]-bogus1", false, false);

        // Assert
        Assert.False(result.Succeeded);
        Assert.True(result.IsLockedOut);
        Assert.Contains($"User is currently locked out.", logger.LogMessages);
        manager.Verify();

        Assert.Collection(authenticate.GetMeasurementSnapshot(),
            m => MetricsHelpers.AssertContainsTags(m.Tags,
            [
                KeyValuePair.Create<string, object>("aspnetcore.identity.user_type", "Microsoft.AspNetCore.Identity.Test.PocoUser"),
                KeyValuePair.Create<string, object>("aspnetcore.identity.authentication_scheme", "Identity.Application"),
                KeyValuePair.Create<string, object>("aspnetcore.identity.sign_in.type", "password"),
                KeyValuePair.Create<string, object>("aspnetcore.identity.sign_in.is_persistent", false),
                KeyValuePair.Create<string, object>("aspnetcore.identity.sign_in.result", "locked_out"),
            ]));
        Assert.Empty(signInUserPrincipal.GetMeasurementSnapshot());
    }

    [Fact]
    public async Task CheckPasswordSignInReturnsLockedOutWhenLockedOut()
    {
        // Setup
        var testMeterFactory = new TestMeterFactory();
        using var checkPasswordSignIn = new MetricCollector<long>(testMeterFactory, "Microsoft.AspNetCore.Identity", SignInManagerMetrics.CheckPasswordCounterName);

        var user = new PocoUser { UserName = "Foo" };
        var manager = SetupUserManager(user, meterFactory: testMeterFactory);
        manager.Setup(m => m.SupportsUserLockout).Returns(true).Verifiable();
        manager.Setup(m => m.IsLockedOutAsync(user)).ReturnsAsync(true).Verifiable();

        var context = new Mock<HttpContext>();
        var contextAccessor = new Mock<IHttpContextAccessor>();
        contextAccessor.Setup(a => a.HttpContext).Returns(context.Object);
        var roleManager = MockHelpers.MockRoleManager<PocoRole>();
        var identityOptions = new IdentityOptions();
        var options = new Mock<IOptions<IdentityOptions>>();
        options.Setup(a => a.Value).Returns(identityOptions);
        var claimsFactory = new UserClaimsPrincipalFactory<PocoUser, PocoRole>(manager.Object, roleManager.Object, options.Object);
        var logger = new TestLogger<SignInManager<PocoUser>>();
        var helper = new SignInManager<PocoUser>(manager.Object, contextAccessor.Object, claimsFactory, options.Object, logger, new Mock<IAuthenticationSchemeProvider>().Object, new DefaultUserConfirmation<PocoUser>());

        // Act
        var result = await helper.CheckPasswordSignInAsync(user, "[PLACEHOLDER]-bogus1", false);

        // Assert
        Assert.False(result.Succeeded);
        Assert.True(result.IsLockedOut);
        Assert.Contains($"User is currently locked out.", logger.LogMessages);
        manager.Verify();

        Assert.Collection(checkPasswordSignIn.GetMeasurementSnapshot(),
            m => MetricsHelpers.AssertContainsTags(m.Tags,
            [
                KeyValuePair.Create<string, object>("aspnetcore.identity.user_type", "Microsoft.AspNetCore.Identity.Test.PocoUser"),
                KeyValuePair.Create<string, object>("aspnetcore.identity.sign_in.result", "locked_out"),
            ]));
    }

<<<<<<< HEAD
    private static Mock<UserManager<PocoUser>> SetupUserManager(PocoUser user, IServiceProvider services = null)
    {
        var manager = MockHelpers.MockUserManager<PocoUser>(services);
=======
    private static Mock<UserManager<PocoUser>> SetupUserManager(PocoUser user, IMeterFactory meterFactory = null)
    {
        var manager = MockHelpers.MockUserManager<PocoUser>(meterFactory);
>>>>>>> ea282bf1
        manager.Setup(m => m.FindByNameAsync(user.UserName)).ReturnsAsync(user);
        manager.Setup(m => m.FindByIdAsync(user.Id)).ReturnsAsync(user);
        manager.Setup(m => m.GetUserIdAsync(user)).ReturnsAsync(user.Id.ToString());
        manager.Setup(m => m.GetUserNameAsync(user)).ReturnsAsync(user.UserName);
        return manager;
    }

    private static SignInManager<PocoUser> SetupSignInManager(
        UserManager<PocoUser> manager,
        HttpContext context,
        ILogger logger = null,
        IdentityOptions identityOptions = null,
        IAuthenticationSchemeProvider schemeProvider = null)
    {
        var contextAccessor = new Mock<IHttpContextAccessor>();
        contextAccessor.Setup(a => a.HttpContext).Returns(context);
        var roleManager = MockHelpers.MockRoleManager<PocoRole>();
        identityOptions = identityOptions ?? new IdentityOptions();
        var options = new Mock<IOptions<IdentityOptions>>();
        options.Setup(a => a.Value).Returns(identityOptions);
        var claimsFactory = new UserClaimsPrincipalFactory<PocoUser, PocoRole>(manager, roleManager.Object, options.Object);
        schemeProvider = schemeProvider ?? new MockSchemeProvider();
        var sm = new SignInManager<PocoUser>(
            manager,
            contextAccessor.Object,
            claimsFactory,
            options.Object,
            null,
            schemeProvider,
            new DefaultUserConfirmation<PocoUser>());
        sm.Logger = logger ?? NullLogger<SignInManager<PocoUser>>.Instance;
        return sm;
    }

    [Theory]
    [InlineData(true)]
    [InlineData(false)]
    public async Task CanPasswordSignIn(bool isPersistent)
    {
        // Setup
        var user = new PocoUser { UserName = "Foo" };
        var manager = SetupUserManager(user);
        manager.Setup(m => m.SupportsUserLockout).Returns(true).Verifiable();
        manager.Setup(m => m.IsLockedOutAsync(user)).ReturnsAsync(false).Verifiable();
        manager.Setup(m => m.CheckPasswordAsync(user, "[PLACEHOLDER]-1a")).ReturnsAsync(true).Verifiable();
        var context = new DefaultHttpContext();
        var auth = MockAuth(context);
        SetupSignIn(context, auth, user.Id, isPersistent, loginProvider: null, amr: "pwd");
        var helper = SetupSignInManager(manager.Object, context);

        // Act
        var result = await helper.PasswordSignInAsync(user.UserName, "[PLACEHOLDER]-1a", isPersistent, false);

        // Assert
        Assert.True(result.Succeeded);
        manager.Verify();
        auth.Verify();
    }

    [Fact]
    public async Task CanPasswordSignInWithNoLogger()
    {
        // Setup
        var user = new PocoUser { UserName = "Foo" };
        var manager = SetupUserManager(user);
        manager.Setup(m => m.SupportsUserLockout).Returns(true).Verifiable();
        manager.Setup(m => m.IsLockedOutAsync(user)).ReturnsAsync(false).Verifiable();
        manager.Setup(m => m.CheckPasswordAsync(user, "[PLACEHOLDER]-1a")).ReturnsAsync(true).Verifiable();

        var context = new DefaultHttpContext();
        var auth = MockAuth(context);
        SetupSignIn(context, auth, user.Id, false, loginProvider: null, amr: "pwd");
        var helper = SetupSignInManager(manager.Object, context);

        // Act
        var result = await helper.PasswordSignInAsync(user.UserName, "[PLACEHOLDER]-1a", false, false);

        // Assert
        Assert.True(result.Succeeded);
        manager.Verify();
        auth.Verify();
    }

    [Fact]
    public async Task PasswordSignInWorksWithNonTwoFactorStore()
    {
        // Setup
        var user = new PocoUser { UserName = "Foo" };
        var manager = SetupUserManager(user);
        manager.Setup(m => m.SupportsUserLockout).Returns(true).Verifiable();
        manager.Setup(m => m.IsLockedOutAsync(user)).ReturnsAsync(false).Verifiable();
        manager.Setup(m => m.CheckPasswordAsync(user, "[PLACEHOLDER]-1a")).ReturnsAsync(true).Verifiable();
        manager.Setup(m => m.ResetAccessFailedCountAsync(user)).ReturnsAsync(IdentityResult.Success).Verifiable();

        var context = new DefaultHttpContext();
        var auth = MockAuth(context);
        SetupSignIn(context, auth);
        var helper = SetupSignInManager(manager.Object, context);

        // Act
        var result = await helper.PasswordSignInAsync(user.UserName, "[PLACEHOLDER]-1a", false, false);

        // Assert
        Assert.True(result.Succeeded);
        manager.Verify();
        auth.Verify();
    }

    [Theory]
    [InlineData(true, true)]
    [InlineData(true, false)]
    [InlineData(false, false)]
    public async Task CheckPasswordOnlyResetLockoutWhenTfaNotEnabledOrRemembered(bool tfaEnabled, bool tfaRemembered)
    {
        // Setup
        var user = new PocoUser { UserName = "Foo" };
        var manager = SetupUserManager(user);
        manager.Setup(m => m.SupportsUserLockout).Returns(true).Verifiable();
        manager.Setup(m => m.IsLockedOutAsync(user)).ReturnsAsync(false).Verifiable();
        manager.Setup(m => m.SupportsUserTwoFactor).Returns(tfaEnabled).Verifiable();
        manager.Setup(m => m.CheckPasswordAsync(user, "[PLACEHOLDER]-1a")).ReturnsAsync(true).Verifiable();

        var context = new DefaultHttpContext();
        var auth = MockAuth(context);

        if (tfaEnabled)
        {
            manager.Setup(m => m.GetTwoFactorEnabledAsync(user)).ReturnsAsync(true).Verifiable();
            manager.Setup(m => m.GetValidTwoFactorProvidersAsync(user)).ReturnsAsync(new string[1] { "Fake" }).Verifiable();
        }

        if (tfaRemembered)
        {
            var id = new ClaimsIdentity(IdentityConstants.TwoFactorRememberMeScheme);
            id.AddClaim(new Claim(ClaimTypes.Name, user.Id));
            auth.Setup(a => a.AuthenticateAsync(context, IdentityConstants.TwoFactorRememberMeScheme))
                .ReturnsAsync(AuthenticateResult.Success(new AuthenticationTicket(new ClaimsPrincipal(id), null, IdentityConstants.TwoFactorRememberMeScheme))).Verifiable();
        }

        if (!tfaEnabled || tfaRemembered)
        {
            manager.Setup(m => m.ResetAccessFailedCountAsync(user)).ReturnsAsync(IdentityResult.Success).Verifiable();
        }

        // Act
        var helper = SetupSignInManager(manager.Object, context);
        var result = await helper.CheckPasswordSignInAsync(user, "[PLACEHOLDER]-1a", false);

        // Assert
        Assert.True(result.Succeeded);
        manager.Verify();
    }

    [Fact]
    public async Task CheckPasswordAlwaysResetLockoutWhenQuirked()
    {
        AppContext.SetSwitch("Microsoft.AspNetCore.Identity.CheckPasswordSignInAlwaysResetLockoutOnSuccess", true);

        // Setup
        var user = new PocoUser { UserName = "Foo" };
        var manager = SetupUserManager(user);
        manager.Setup(m => m.SupportsUserLockout).Returns(true).Verifiable();
        manager.Setup(m => m.IsLockedOutAsync(user)).ReturnsAsync(false).Verifiable();
        manager.Setup(m => m.CheckPasswordAsync(user, "[PLACEHOLDER]-1a")).ReturnsAsync(true).Verifiable();
        manager.Setup(m => m.ResetAccessFailedCountAsync(user)).ReturnsAsync(IdentityResult.Success).Verifiable();

        var context = new DefaultHttpContext();
        var helper = SetupSignInManager(manager.Object, context);

        // Act
        var result = await helper.CheckPasswordSignInAsync(user, "[PLACEHOLDER]-1a", false);

        // Assert
        Assert.True(result.Succeeded);
        manager.Verify();

        AppContext.SetSwitch("Microsoft.AspNetCore.Identity.CheckPasswordSignInAlwaysResetLockoutOnSuccess", false);
    }

    [Theory]
    [InlineData(true)]
    [InlineData(false)]
    public async Task PasswordSignInRequiresVerification(bool supportsLockout)
    {
        // Setup
        var user = new PocoUser { UserName = "Foo" };
        var manager = SetupUserManager(user);
        manager.Setup(m => m.SupportsUserLockout).Returns(supportsLockout).Verifiable();
        if (supportsLockout)
        {
            manager.Setup(m => m.IsLockedOutAsync(user)).ReturnsAsync(false).Verifiable();
        }
        IList<string> providers = new List<string>();
        providers.Add("PhoneNumber");
        manager.Setup(m => m.GetValidTwoFactorProvidersAsync(user)).Returns(Task.FromResult(providers)).Verifiable();
        manager.Setup(m => m.SupportsUserTwoFactor).Returns(true).Verifiable();
        manager.Setup(m => m.GetTwoFactorEnabledAsync(user)).ReturnsAsync(true).Verifiable();
        manager.Setup(m => m.CheckPasswordAsync(user, "[PLACEHOLDER]-1a")).ReturnsAsync(true).Verifiable();
        manager.Setup(m => m.GetValidTwoFactorProvidersAsync(user)).ReturnsAsync(new string[1] { "Fake" }).Verifiable();
        var context = new DefaultHttpContext();
        var helper = SetupSignInManager(manager.Object, context);
        var auth = MockAuth(context);
        auth.Setup(a => a.SignInAsync(context, IdentityConstants.TwoFactorUserIdScheme,
            It.Is<ClaimsPrincipal>(id => id.FindFirstValue(ClaimTypes.Name) == user.Id),
            It.IsAny<AuthenticationProperties>())).Returns(Task.FromResult(0)).Verifiable();

        // Act
        var result = await helper.PasswordSignInAsync(user.UserName, "[PLACEHOLDER]-1a", false, false);

        // Assert
        Assert.False(result.Succeeded);
        Assert.True(result.RequiresTwoFactor);
        manager.Verify();
        auth.Verify();
    }

    [Theory]
    [InlineData(true)]
    [InlineData(false)]
    public async Task ExternalSignInRequiresVerificationIfNotBypassed(bool bypass)
    {
        // Setup
        var testMeterFactory = new TestMeterFactory();
        using var authenticate = new MetricCollector<long>(testMeterFactory, "Microsoft.AspNetCore.Identity", SignInManagerMetrics.AuthenticateCounterName);
        using var signInUserPrincipal = new MetricCollector<long>(testMeterFactory, "Microsoft.AspNetCore.Identity", SignInManagerMetrics.SignInUserPrincipalCounterName);

        var user = new PocoUser { UserName = "Foo" };
        const string loginProvider = "login";
        const string providerKey = "fookey";
        var manager = SetupUserManager(user, meterFactory: testMeterFactory);
        manager.Setup(m => m.SupportsUserLockout).Returns(false).Verifiable();
        manager.Setup(m => m.FindByLoginAsync(loginProvider, providerKey)).ReturnsAsync(user).Verifiable();
        if (!bypass)
        {
            IList<string> providers = new List<string>();
            providers.Add("PhoneNumber");
            manager.Setup(m => m.GetValidTwoFactorProvidersAsync(user)).Returns(Task.FromResult(providers)).Verifiable();
            manager.Setup(m => m.SupportsUserTwoFactor).Returns(true).Verifiable();
            manager.Setup(m => m.GetTwoFactorEnabledAsync(user)).ReturnsAsync(true).Verifiable();
        }
        var context = new DefaultHttpContext();
        var auth = MockAuth(context);
        var helper = SetupSignInManager(manager.Object, context);

        if (bypass)
        {
            SetupSignIn(context, auth, user.Id, false, loginProvider);
        }
        else
        {
            auth.Setup(a => a.SignInAsync(context, IdentityConstants.TwoFactorUserIdScheme,
                It.Is<ClaimsPrincipal>(id => id.FindFirstValue(ClaimTypes.Name) == user.Id),
                It.IsAny<AuthenticationProperties>())).Returns(Task.FromResult(0)).Verifiable();
        }

        // Act
        var result = await helper.ExternalLoginSignInAsync(loginProvider, providerKey, isPersistent: false, bypassTwoFactor: bypass);

        // Assert
        Assert.Equal(bypass, result.Succeeded);
        Assert.Equal(!bypass, result.RequiresTwoFactor);
        manager.Verify();
        auth.Verify();

        if (bypass)
        {
            Assert.Collection(authenticate.GetMeasurementSnapshot(),
                m => MetricsHelpers.AssertContainsTags(m.Tags,
                [
                    KeyValuePair.Create<string, object>("aspnetcore.identity.user_type", "Microsoft.AspNetCore.Identity.Test.PocoUser"),
                    KeyValuePair.Create<string, object>("aspnetcore.identity.authentication_scheme", "Identity.Application"),
                    KeyValuePair.Create<string, object>("aspnetcore.identity.sign_in.type", "external"),
                    KeyValuePair.Create<string, object>("aspnetcore.identity.sign_in.is_persistent", false),
                    KeyValuePair.Create<string, object>("aspnetcore.identity.sign_in.result", "success"),
                ]));
            Assert.Collection(signInUserPrincipal.GetMeasurementSnapshot(),
                m => MetricsHelpers.AssertContainsTags(m.Tags,
                [
                    KeyValuePair.Create<string, object>("aspnetcore.identity.user_type", "Microsoft.AspNetCore.Identity.Test.PocoUser"),
                    KeyValuePair.Create<string, object>("aspnetcore.identity.authentication_scheme", "Identity.Application"),
                    KeyValuePair.Create<string, object>("aspnetcore.identity.sign_in.is_persistent", false),
                ]));
        }
        else
        {
            Assert.Collection(authenticate.GetMeasurementSnapshot(),
                m => MetricsHelpers.AssertContainsTags(m.Tags,
                [
                    KeyValuePair.Create<string, object>("aspnetcore.identity.user_type", "Microsoft.AspNetCore.Identity.Test.PocoUser"),
                    KeyValuePair.Create<string, object>("aspnetcore.identity.authentication_scheme", "Identity.Application"),
                    KeyValuePair.Create<string, object>("aspnetcore.identity.sign_in.type", "external"),
                    KeyValuePair.Create<string, object>("aspnetcore.identity.sign_in.is_persistent", false),
                    KeyValuePair.Create<string, object>("aspnetcore.identity.sign_in.result", "requires_two_factor"),
                ]));
            Assert.Empty(signInUserPrincipal.GetMeasurementSnapshot());
        }
    }

    [Fact]
    public async Task CanPasskeySignIn()
    {
        // Setup
        var testMeterFactory = new TestMeterFactory();
        using var authenticate = new MetricCollector<long>(testMeterFactory, "Microsoft.AspNetCore.Identity", SignInManagerMetrics.AuthenticateCounterName);
        using var signInUserPrincipal = new MetricCollector<long>(testMeterFactory, "Microsoft.AspNetCore.Identity", SignInManagerMetrics.SignInUserPrincipalCounterName);

        var user = new PocoUser { UserName = "Foo" };
        var passkey = new UserPasskeyInfo(null, null, default, 0, null, false, false, false, null, null);
        var assertionResult = PasskeyAssertionResult.Success(passkey, user);
        var passkeyHandler = new Mock<IPasskeyHandler<PocoUser>>();
        var expectedOptionsJson = "<some-options-json>";
        passkeyHandler
            .Setup(h => h.MakeRequestOptionsAsync(user, It.IsAny<HttpContext>()))
            .Returns(Task.FromResult(new PasskeyRequestOptionsResult
            {
                AssertionState = "<some-assertion-state>",
                RequestOptionsJson = expectedOptionsJson,
            }));
        passkeyHandler
            .Setup(h => h.PerformAssertionAsync(It.IsAny<PasskeyAssertionContext>()))
            .Returns(Task.FromResult(assertionResult));
<<<<<<< HEAD
        var serviceProvider = new ServiceCollection()
            .AddSingleton(passkeyHandler.Object)
            .BuildServiceProvider();
        var manager = SetupUserManager(user, serviceProvider);
=======
        var manager = SetupUserManager(user, meterFactory: testMeterFactory);
>>>>>>> ea282bf1
        manager
            .Setup(m => m.AddOrUpdatePasskeyAsync(user, passkey))
            .Returns(Task.FromResult(IdentityResult.Success))
            .Verifiable();
        var context = new DefaultHttpContext();
        var auth = MockAuth(context);
        SetupSignIn(context, auth, user.Id, isPersistent: false, loginProvider: null);
        SetupPasskeyAuth(context, auth);
        var helper = SetupSignInManager(manager.Object, context);

        // Act
        var optionsJson = await helper.MakePasskeyRequestOptionsAsync(user);
        var signInResult = await helper.PasskeySignInAsync(credentialJson: "<some-passkey>");

        // Assert
        Assert.Equal(expectedOptionsJson, optionsJson);
        Assert.True(assertionResult.Succeeded);
        Assert.Same(SignInResult.Success, signInResult);
        manager.Verify();
        auth.Verify();

        Assert.Collection(authenticate.GetMeasurementSnapshot(),
            m => MetricsHelpers.AssertContainsTags(m.Tags,
            [
                KeyValuePair.Create<string, object>("aspnetcore.identity.user_type", "Microsoft.AspNetCore.Identity.Test.PocoUser"),
                KeyValuePair.Create<string, object>("aspnetcore.identity.authentication_scheme", "Identity.Application"),
                KeyValuePair.Create<string, object>("aspnetcore.identity.sign_in.type", "passkey"),
                KeyValuePair.Create<string, object>("aspnetcore.identity.sign_in.is_persistent", false),
                KeyValuePair.Create<string, object>("aspnetcore.identity.sign_in.result", "success"),
            ]));
        Assert.Collection(signInUserPrincipal.GetMeasurementSnapshot(),
            m => MetricsHelpers.AssertContainsTags(m.Tags,
            [
                KeyValuePair.Create<string, object>("aspnetcore.identity.user_type", "Microsoft.AspNetCore.Identity.Test.PocoUser"),
                KeyValuePair.Create<string, object>("aspnetcore.identity.authentication_scheme", "Identity.Application"),
                KeyValuePair.Create<string, object>("aspnetcore.identity.sign_in.is_persistent", false),
            ]));
    }

    private static void SetupPasskeyAuth(HttpContext context, Mock<IAuthenticationService> auth)
    {
        // Calling AuthenticateAsync will return a failure result
        // unless SignInAsync has been called first.
        var failedAuthenticateResult = AuthenticateResult.Fail("Not currently signed in.");
        var authenticateResult = failedAuthenticateResult;

        auth.Setup(a => a.SignInAsync(
            context,
            IdentityConstants.TwoFactorUserIdScheme,
            It.IsAny<ClaimsPrincipal>(),
            It.IsAny<AuthenticationProperties>()))
            .Callback((HttpContext context, string scheme, ClaimsPrincipal claimsPrincipal, AuthenticationProperties authenticationProperties) =>
            {
                var authenticationTicket = new AuthenticationTicket(
                    claimsPrincipal,
                    authenticationProperties,
                    IdentityConstants.TwoFactorUserIdScheme);
                authenticateResult = AuthenticateResult.Success(authenticationTicket);
            })
            .Returns(Task.CompletedTask)
            .Verifiable();

        auth.Setup(a => a.SignOutAsync(
            context,
            IdentityConstants.TwoFactorUserIdScheme,
            It.IsAny<AuthenticationProperties>()))
            .Callback(() =>
            {
                authenticateResult = failedAuthenticateResult;
            })
            .Returns(Task.CompletedTask)
            .Verifiable();

        auth.Setup(a => a.AuthenticateAsync(context, IdentityConstants.TwoFactorUserIdScheme))
            .Returns(() => Task.FromResult(authenticateResult))
            .Verifiable();
    }

    private class GoodTokenProvider : AuthenticatorTokenProvider<PocoUser>
    {
        public override Task<bool> ValidateAsync(string purpose, string token, UserManager<PocoUser> manager, PocoUser user)
        {
            return Task.FromResult(true);
        }
    }

    [Theory]
    [InlineData(null, true, true)]
    [InlineData("Authenticator", false, true)]
    [InlineData("Gooblygook", true, false)]
    [InlineData("--", false, false)]
    public async Task CanTwoFactorAuthenticatorSignIn(string providerName, bool isPersistent, bool rememberClient)
    {
        // Setup
        var user = new PocoUser { UserName = "Foo" };
        const string code = "3123";
        var manager = SetupUserManager(user);
        manager.Setup(m => m.SupportsUserLockout).Returns(true).Verifiable();
        manager.Setup(m => m.VerifyTwoFactorTokenAsync(user, providerName ?? TokenOptions.DefaultAuthenticatorProvider, code)).ReturnsAsync(true).Verifiable();
        manager.Setup(m => m.ResetAccessFailedCountAsync(user)).ReturnsAsync(IdentityResult.Success).Verifiable();

        var context = new DefaultHttpContext();
        var auth = MockAuth(context);
        var helper = SetupSignInManager(manager.Object, context);
        var twoFactorInfo = new SignInManager<PocoUser>.TwoFactorAuthenticationInfo { User = user };
        if (providerName != null)
        {
            helper.Options.Tokens.AuthenticatorTokenProvider = providerName;
        }
        var id = SignInManager<PocoUser>.StoreTwoFactorInfo(user.Id, null);
        SetupSignIn(context, auth, user.Id, isPersistent);
        auth.Setup(a => a.AuthenticateAsync(context, IdentityConstants.TwoFactorUserIdScheme))
            .ReturnsAsync(AuthenticateResult.Success(new AuthenticationTicket(id, null, IdentityConstants.TwoFactorUserIdScheme))).Verifiable();
        if (rememberClient)
        {
            auth.Setup(a => a.SignInAsync(context,
                IdentityConstants.TwoFactorRememberMeScheme,
                It.Is<ClaimsPrincipal>(i => i.FindFirstValue(ClaimTypes.Name) == user.Id
                    && i.Identities.First().AuthenticationType == IdentityConstants.TwoFactorRememberMeScheme),
                It.IsAny<AuthenticationProperties>())).Returns(Task.FromResult(0)).Verifiable();
        }

        // Act
        var result = await helper.TwoFactorAuthenticatorSignInAsync(code, isPersistent, rememberClient);

        // Assert
        Assert.True(result.Succeeded);
        manager.Verify();
        auth.Verify();
    }

    [Fact]
    public async Task TwoFactorAuthenticatorSignInFailWithoutLockout()
    {
        // Setup
        var user = new PocoUser { UserName = "Foo" };
        string providerName = "Authenticator";
        const string code = "3123";
        var manager = SetupUserManager(user);
        manager.Setup(m => m.SupportsUserLockout).Returns(false).Verifiable();
        manager.Setup(m => m.VerifyTwoFactorTokenAsync(user, providerName ?? TokenOptions.DefaultAuthenticatorProvider, code)).ReturnsAsync(false).Verifiable();
        manager.Setup(m => m.AccessFailedAsync(user)).Throws(new Exception("Should not get called"));

        var context = new DefaultHttpContext();
        var auth = MockAuth(context);
        var helper = SetupSignInManager(manager.Object, context);
        var twoFactorInfo = new SignInManager<PocoUser>.TwoFactorAuthenticationInfo { User = user };
        if (providerName != null)
        {
            helper.Options.Tokens.AuthenticatorTokenProvider = providerName;
        }
        var id = SignInManager<PocoUser>.StoreTwoFactorInfo(user.Id, null);
        auth.Setup(a => a.AuthenticateAsync(context, IdentityConstants.TwoFactorUserIdScheme))
            .ReturnsAsync(AuthenticateResult.Success(new AuthenticationTicket(id, null, IdentityConstants.TwoFactorUserIdScheme))).Verifiable();

        // Act
        var result = await helper.TwoFactorAuthenticatorSignInAsync(code, isPersistent: false, rememberClient: false);

        // Assert
        Assert.False(result.Succeeded);
        manager.Verify();
        auth.Verify();
    }

    [Fact]
    public async Task TwoFactorAuthenticatorSignInAsyncReturnsLockedOut()
    {
        // Setup
        var user = new PocoUser { UserName = "Foo" };
        string providerName = "Authenticator";
        const string code = "3123";
        var manager = SetupUserManager(user);
        var lockedout = false;
        manager.Setup(m => m.AccessFailedAsync(user)).Returns(() =>
        {
            lockedout = true;
            return Task.FromResult(IdentityResult.Success);
        }).Verifiable();
        manager.Setup(m => m.SupportsUserLockout).Returns(true).Verifiable();
        manager.Setup(m => m.VerifyTwoFactorTokenAsync(user, providerName ?? TokenOptions.DefaultAuthenticatorProvider, code)).ReturnsAsync(false).Verifiable();
        manager.Setup(m => m.IsLockedOutAsync(user)).Returns(() => Task.FromResult(lockedout));

        var context = new DefaultHttpContext();
        var auth = MockAuth(context);
        var helper = SetupSignInManager(manager.Object, context);
        var twoFactorInfo = new SignInManager<PocoUser>.TwoFactorAuthenticationInfo { User = user };
        if (providerName != null)
        {
            helper.Options.Tokens.AuthenticatorTokenProvider = providerName;
        }
        var id = SignInManager<PocoUser>.StoreTwoFactorInfo(user.Id, null);
        auth.Setup(a => a.AuthenticateAsync(context, IdentityConstants.TwoFactorUserIdScheme))
            .ReturnsAsync(AuthenticateResult.Success(new AuthenticationTicket(id, null, IdentityConstants.TwoFactorUserIdScheme))).Verifiable();

        // Act
        var result = await helper.TwoFactorAuthenticatorSignInAsync(code, isPersistent: false, rememberClient: false);

        // Assert
        Assert.True(result.IsLockedOut);
        manager.Verify();
        auth.Verify();
    }

    [Theory]
    [InlineData(true, true, true)]
    [InlineData(true, true, false)]
    [InlineData(true, false, true)]
    [InlineData(true, false, false)]
    [InlineData(false, true, true)]
    [InlineData(false, true, false)]
    [InlineData(false, false, true)]
    [InlineData(false, false, false)]
    public async Task IsTwoFactorEnabled(bool userManagerSupportsTwoFactor, bool userTwoFactorEnabled, bool hasValidProviders)
    {
        // Setup
        var user = new PocoUser { UserName = "Foo" };
        var manager = SetupUserManager(user);
        manager.Setup(m => m.SupportsUserTwoFactor).Returns(userManagerSupportsTwoFactor).Verifiable();
        if (userManagerSupportsTwoFactor)
        {
            manager.Setup(m => m.GetTwoFactorEnabledAsync(user)).ReturnsAsync(userTwoFactorEnabled).Verifiable();
            if (userTwoFactorEnabled)
            {
                manager
                    .Setup(m => m.GetValidTwoFactorProvidersAsync(user))
                    .ReturnsAsync(hasValidProviders ? new string[1] { "Fake" } : Array.Empty<string>())
                    .Verifiable();
            }
        }

        var context = new DefaultHttpContext();
        var auth = MockAuth(context);
        var helper = SetupSignInManager(manager.Object, context);

        // Act
        var result = await helper.IsTwoFactorEnabledAsync(user);

        // Assert
        var expected = userManagerSupportsTwoFactor && userTwoFactorEnabled && hasValidProviders;
        Assert.Equal(expected, result);
        manager.Verify();
        auth.Verify();
    }

    [Theory]
    [InlineData(true, true)]
    [InlineData(true, false)]
    [InlineData(false, true)]
    [InlineData(false, false)]
    public async Task CanTwoFactorRecoveryCodeSignIn(bool supportsLockout, bool externalLogin)
    {
        // Setup
        var user = new PocoUser { UserName = "Foo" };
        const string bypassCode = "someCode";
        var manager = SetupUserManager(user);
        manager.Setup(m => m.SupportsUserLockout).Returns(supportsLockout).Verifiable();
        manager.Setup(m => m.RedeemTwoFactorRecoveryCodeAsync(user, bypassCode)).ReturnsAsync(IdentityResult.Success).Verifiable();
        if (supportsLockout)
        {
            manager.Setup(m => m.ResetAccessFailedCountAsync(user)).ReturnsAsync(IdentityResult.Success).Verifiable();
        }
        var context = new DefaultHttpContext();
        var auth = MockAuth(context);
        var helper = SetupSignInManager(manager.Object, context);
        var twoFactorInfo = new SignInManager<PocoUser>.TwoFactorAuthenticationInfo { User = user };
        var loginProvider = "loginprovider";
        var id = SignInManager<PocoUser>.StoreTwoFactorInfo(user.Id, externalLogin ? loginProvider : null);
        if (externalLogin)
        {
            auth.Setup(a => a.SignInAsync(context,
                IdentityConstants.ApplicationScheme,
                It.Is<ClaimsPrincipal>(i => i.FindFirstValue(ClaimTypes.AuthenticationMethod) == loginProvider
                    && i.FindFirstValue(ClaimTypes.NameIdentifier) == user.Id),
                It.IsAny<AuthenticationProperties>())).Returns(Task.FromResult(0)).Verifiable();
            auth.Setup(a => a.SignOutAsync(context, IdentityConstants.ExternalScheme, It.IsAny<AuthenticationProperties>())).Returns(Task.FromResult(0)).Verifiable();
            auth.Setup(a => a.SignOutAsync(context, IdentityConstants.TwoFactorUserIdScheme, It.IsAny<AuthenticationProperties>())).Returns(Task.FromResult(0)).Verifiable();
        }
        else
        {
            SetupSignIn(context, auth, user.Id);
        }
        auth.Setup(a => a.AuthenticateAsync(context, IdentityConstants.TwoFactorUserIdScheme))
            .ReturnsAsync(AuthenticateResult.Success(new AuthenticationTicket(id, null, IdentityConstants.TwoFactorUserIdScheme))).Verifiable();

        // Act
        var result = await helper.TwoFactorRecoveryCodeSignInAsync(bypassCode);

        // Assert
        Assert.True(result.Succeeded);
        manager.Verify();
        auth.Verify();
    }

    [Theory]
    [InlineData(true, true)]
    [InlineData(true, false)]
    [InlineData(false, true)]
    [InlineData(false, false)]
    public async Task CanExternalSignIn(bool isPersistent, bool supportsLockout)
    {
        // Setup
        var user = new PocoUser { UserName = "Foo" };
        const string loginProvider = "login";
        const string providerKey = "fookey";
        var manager = SetupUserManager(user);
        manager.Setup(m => m.SupportsUserLockout).Returns(supportsLockout).Verifiable();
        if (supportsLockout)
        {
            manager.Setup(m => m.IsLockedOutAsync(user)).ReturnsAsync(false).Verifiable();
        }
        manager.Setup(m => m.FindByLoginAsync(loginProvider, providerKey)).ReturnsAsync(user).Verifiable();

        var context = new DefaultHttpContext();
        var auth = MockAuth(context);
        var helper = SetupSignInManager(manager.Object, context);
        SetupSignIn(context, auth, user.Id, isPersistent, loginProvider);

        // Act
        var result = await helper.ExternalLoginSignInAsync(loginProvider, providerKey, isPersistent);

        // Assert
        Assert.True(result.Succeeded);
        manager.Verify();
        auth.Verify();
    }

    [Fact]
    public async Task SignInAsync_Failure()
    {
        // Setup
        var testMeterFactory = new TestMeterFactory();
        using var signInUserPrincipal = new MetricCollector<long>(testMeterFactory, "Microsoft.AspNetCore.Identity", SignInManagerMetrics.SignInUserPrincipalCounterName);

        var user = new PocoUser { UserName = "Foo" };
        var manager = SetupUserManager(user, meterFactory: testMeterFactory);

        var context = new DefaultHttpContext();
        var auth = MockAuth(context);
        var helper = SetupSignInManager(manager.Object, context);
        auth.Setup(a => a.SignInAsync(context, IdentityConstants.ApplicationScheme, It.IsAny<ClaimsPrincipal>(), It.IsAny<AuthenticationProperties>()))
            .Throws(new InvalidOperationException("SignInAsync failed")).Verifiable();

        // Act
        await Assert.ThrowsAsync<InvalidOperationException>(() => helper.SignInAsync(user, isPersistent: false));

        // Assert
        manager.Verify();
        auth.Verify();

        Assert.Collection(signInUserPrincipal.GetMeasurementSnapshot(),
            m => MetricsHelpers.AssertContainsTags(m.Tags,
            [
                KeyValuePair.Create<string, object>("aspnetcore.identity.user_type", "Microsoft.AspNetCore.Identity.Test.PocoUser"),
                KeyValuePair.Create<string, object>("aspnetcore.identity.authentication_scheme", "Identity.Application"),
                KeyValuePair.Create<string, object>("error.type", "System.InvalidOperationException"),
            ]));
    }

    [Theory]
    [InlineData(true, true)]
    [InlineData(true, false)]
    [InlineData(false, true)]
    [InlineData(false, false)]
    public async Task CanResignIn(bool isPersistent, bool externalLogin)
    {
        // Setup
        var testMeterFactory = new TestMeterFactory();
        using var authenticate = new MetricCollector<long>(testMeterFactory, "Microsoft.AspNetCore.Identity", SignInManagerMetrics.AuthenticateCounterName);

        var user = new PocoUser { UserName = "Foo" };
        var context = new DefaultHttpContext();
        var auth = MockAuth(context);
        var loginProvider = "loginprovider";
        var id = new ClaimsIdentity("authscheme");
        if (externalLogin)
        {
            id.AddClaim(new Claim(ClaimTypes.AuthenticationMethod, loginProvider));
        }

        var claimsPrincipal = new ClaimsPrincipal(id);
        var properties = new AuthenticationProperties { IsPersistent = isPersistent };
        var authResult = AuthenticateResult.Success(new AuthenticationTicket(claimsPrincipal, properties, "authscheme"));
        auth.Setup(a => a.AuthenticateAsync(context, IdentityConstants.ApplicationScheme))
            .Returns(Task.FromResult(authResult)).Verifiable();
        var manager = SetupUserManager(user, meterFactory: testMeterFactory);
        manager.Setup(m => m.GetUserId(claimsPrincipal)).Returns(user.Id.ToString());
        var signInManager = new Mock<SignInManager<PocoUser>>(manager.Object,
            new HttpContextAccessor { HttpContext = context },
            new Mock<IUserClaimsPrincipalFactory<PocoUser>>().Object,
            null, null, new Mock<IAuthenticationSchemeProvider>().Object, null)
        { CallBase = true };

        signInManager.Setup(s => s.SignInWithClaimsAsync(user,
                It.Is<AuthenticationProperties>(properties => properties.IsPersistent == isPersistent),
                It.Is<IEnumerable<Claim>>(claims => !externalLogin ||
                    claims.Any(claim => claim.Type == ClaimTypes.AuthenticationMethod && claim.Value == loginProvider))))
            .Returns(Task.FromResult(0)).Verifiable();

        signInManager.Object.Context = context;

        // Act
        await signInManager.Object.RefreshSignInAsync(user);

        // Assert
        auth.Verify();
        signInManager.Verify();

        Assert.Collection(authenticate.GetMeasurementSnapshot(),
            m => MetricsHelpers.AssertContainsTags(m.Tags,
            [
                KeyValuePair.Create<string, object>("aspnetcore.identity.user_type", "Microsoft.AspNetCore.Identity.Test.PocoUser"),
                KeyValuePair.Create<string, object>("aspnetcore.identity.authentication_scheme", "Identity.Application"),
                KeyValuePair.Create<string, object>("aspnetcore.identity.sign_in.is_persistent", isPersistent),
                KeyValuePair.Create<string, object>("aspnetcore.identity.sign_in.result", "success"),
            ]));
    }

    [Fact]
    public async Task ResignInNoOpsAndLogsErrorIfNotAuthenticated()
    {
        var testMeterFactory = new TestMeterFactory();
        using var authenticate = new MetricCollector<long>(testMeterFactory, "Microsoft.AspNetCore.Identity", SignInManagerMetrics.AuthenticateCounterName);
        using var signInUserPrincipal = new MetricCollector<long>(testMeterFactory, "Microsoft.AspNetCore.Identity", SignInManagerMetrics.SignInUserPrincipalCounterName);

        var user = new PocoUser { UserName = "Foo" };
        var context = new DefaultHttpContext();
        var auth = MockAuth(context);
        var manager = SetupUserManager(user, meterFactory: testMeterFactory);
        var logger = new TestLogger<SignInManager<PocoUser>>();
        var signInManager = new Mock<SignInManager<PocoUser>>(manager.Object,
            new HttpContextAccessor { HttpContext = context },
            new Mock<IUserClaimsPrincipalFactory<PocoUser>>().Object,
            null, logger, new Mock<IAuthenticationSchemeProvider>().Object, null)
        { CallBase = true };
        auth.Setup(a => a.AuthenticateAsync(context, IdentityConstants.ApplicationScheme))
            .Returns(Task.FromResult(AuthenticateResult.NoResult())).Verifiable();

        await signInManager.Object.RefreshSignInAsync(user);

        Assert.Contains("RefreshSignInAsync prevented because the user is not currently authenticated. Use SignInAsync instead for initial sign in.", logger.LogMessages);
        auth.Verify();
        signInManager.Verify(s => s.SignInWithClaimsAsync(It.IsAny<PocoUser>(), It.IsAny<AuthenticationProperties>(), It.IsAny<IEnumerable<Claim>>()),
            Times.Never());

        Assert.Collection(authenticate.GetMeasurementSnapshot(),
            m => MetricsHelpers.AssertContainsTags(m.Tags,
            [
                KeyValuePair.Create<string, object>("aspnetcore.identity.user_type", "Microsoft.AspNetCore.Identity.Test.PocoUser"),
                KeyValuePair.Create<string, object>("aspnetcore.identity.authentication_scheme", "Identity.Application"),
                KeyValuePair.Create<string, object>("aspnetcore.identity.sign_in.result", "failure"),
            ]));
        Assert.Empty(signInUserPrincipal.GetMeasurementSnapshot());
    }

    [Fact]
    public async Task ResignInNoOpsAndLogsErrorIfAuthenticatedWithDifferentUser()
    {
        var user = new PocoUser { UserName = "Foo" };
        var context = new DefaultHttpContext();
        var auth = MockAuth(context);
        var manager = SetupUserManager(user);
        var logger = new TestLogger<SignInManager<PocoUser>>();
        var signInManager = new Mock<SignInManager<PocoUser>>(manager.Object,
            new HttpContextAccessor { HttpContext = context },
            new Mock<IUserClaimsPrincipalFactory<PocoUser>>().Object,
            null, logger, new Mock<IAuthenticationSchemeProvider>().Object, null)
        { CallBase = true };
        var id = new ClaimsIdentity("authscheme");
        var claimsPrincipal = new ClaimsPrincipal(id);
        var authResult = AuthenticateResult.Success(new AuthenticationTicket(claimsPrincipal, new AuthenticationProperties(), "authscheme"));
        auth.Setup(a => a.AuthenticateAsync(context, IdentityConstants.ApplicationScheme))
            .Returns(Task.FromResult(authResult)).Verifiable();
        manager.Setup(m => m.GetUserId(claimsPrincipal)).Returns("different");

        await signInManager.Object.RefreshSignInAsync(user);

        Assert.Contains("RefreshSignInAsync prevented because currently authenticated user has a different UserId. Use SignInAsync instead to change users.", logger.LogMessages);
        auth.Verify();
        signInManager.Verify(s => s.SignInWithClaimsAsync(It.IsAny<PocoUser>(), It.IsAny<AuthenticationProperties>(), It.IsAny<IEnumerable<Claim>>()),
            Times.Never());
    }

    [Theory]
    [InlineData(true, true, true, true)]
    [InlineData(true, true, false, true)]
    [InlineData(true, false, true, true)]
    [InlineData(true, false, false, true)]
    [InlineData(false, true, true, true)]
    [InlineData(false, true, false, true)]
    [InlineData(false, false, true, true)]
    [InlineData(false, false, false, true)]
    [InlineData(true, true, true, false)]
    [InlineData(true, true, false, false)]
    [InlineData(true, false, true, false)]
    [InlineData(true, false, false, false)]
    [InlineData(false, true, true, false)]
    [InlineData(false, true, false, false)]
    [InlineData(false, false, true, false)]
    [InlineData(false, false, false, false)]
    public async Task CanTwoFactorSignIn(bool isPersistent, bool supportsLockout, bool externalLogin, bool rememberClient)
    {
        // Setup
        var user = new PocoUser { UserName = "Foo" };
        var manager = SetupUserManager(user);
        var provider = "twofactorprovider";
        var code = "123456";
        manager.Setup(m => m.SupportsUserLockout).Returns(supportsLockout).Verifiable();
        if (supportsLockout)
        {
            manager.Setup(m => m.IsLockedOutAsync(user)).ReturnsAsync(false).Verifiable();
            manager.Setup(m => m.ResetAccessFailedCountAsync(user)).ReturnsAsync(IdentityResult.Success).Verifiable();
        }
        manager.Setup(m => m.VerifyTwoFactorTokenAsync(user, provider, code)).ReturnsAsync(true).Verifiable();
        var context = new DefaultHttpContext();
        var auth = MockAuth(context);
        var helper = SetupSignInManager(manager.Object, context);
        var twoFactorInfo = new SignInManager<PocoUser>.TwoFactorAuthenticationInfo { User = user };
        var loginProvider = "loginprovider";
        var id = SignInManager<PocoUser>.StoreTwoFactorInfo(user.Id, externalLogin ? loginProvider : null);
        if (externalLogin)
        {
            auth.Setup(a => a.SignInAsync(context,
                IdentityConstants.ApplicationScheme,
                It.Is<ClaimsPrincipal>(i => i.FindFirstValue(ClaimTypes.AuthenticationMethod) == loginProvider
                    && i.FindFirstValue("amr") == "mfa"
                    && i.FindFirstValue(ClaimTypes.NameIdentifier) == user.Id),
                It.IsAny<AuthenticationProperties>())).Returns(Task.FromResult(0)).Verifiable();
            // REVIEW: restore ability to test is persistent
            //It.Is<AuthenticationProperties>(v => v.IsPersistent == isPersistent))).Verifiable();
            auth.Setup(a => a.SignOutAsync(context, IdentityConstants.ExternalScheme, It.IsAny<AuthenticationProperties>())).Returns(Task.FromResult(0)).Verifiable();
            auth.Setup(a => a.SignOutAsync(context, IdentityConstants.TwoFactorUserIdScheme, It.IsAny<AuthenticationProperties>())).Returns(Task.FromResult(0)).Verifiable();
        }
        else
        {
            SetupSignIn(context, auth, user.Id, isPersistent, null, "mfa");
        }
        if (rememberClient)
        {
            auth.Setup(a => a.SignInAsync(context,
                IdentityConstants.TwoFactorRememberMeScheme,
                It.Is<ClaimsPrincipal>(i => i.FindFirstValue(ClaimTypes.Name) == user.Id
                    && i.Identities.First().AuthenticationType == IdentityConstants.TwoFactorRememberMeScheme),
                It.IsAny<AuthenticationProperties>())).Returns(Task.FromResult(0)).Verifiable();
            //It.Is<AuthenticationProperties>(v => v.IsPersistent == true))).Returns(Task.FromResult(0)).Verifiable();
        }
        auth.Setup(a => a.AuthenticateAsync(context, IdentityConstants.TwoFactorUserIdScheme))
            .ReturnsAsync(AuthenticateResult.Success(new AuthenticationTicket(id, null, IdentityConstants.TwoFactorUserIdScheme))).Verifiable();

        // Act
        var result = await helper.TwoFactorSignInAsync(provider, code, isPersistent, rememberClient);

        // Assert
        Assert.True(result.Succeeded);
        manager.Verify();
        auth.Verify();
    }

    [Fact]
    public async Task TwoFactorSignInAsyncReturnsLockedOut()
    {
        // Setup
        var user = new PocoUser { UserName = "Foo" };
        var manager = SetupUserManager(user);
        var provider = "twofactorprovider";
        var code = "123456";
        var lockedout = false;
        manager.Setup(m => m.AccessFailedAsync(user)).Returns(() =>
        {
            lockedout = true;
            return Task.FromResult(IdentityResult.Success);
        }).Verifiable();
        manager.Setup(m => m.SupportsUserLockout).Returns(true).Verifiable();
        manager.Setup(m => m.IsLockedOutAsync(user)).Returns(() => Task.FromResult(lockedout));
        manager.Setup(m => m.VerifyTwoFactorTokenAsync(user, provider, code)).ReturnsAsync(false).Verifiable();

        var context = new DefaultHttpContext();
        var auth = MockAuth(context);
        var helper = SetupSignInManager(manager.Object, context);
        var id = SignInManager<PocoUser>.StoreTwoFactorInfo(user.Id, loginProvider: null);

        auth.Setup(a => a.AuthenticateAsync(context, IdentityConstants.TwoFactorUserIdScheme))
            .ReturnsAsync(AuthenticateResult.Success(new AuthenticationTicket(id, null, IdentityConstants.TwoFactorUserIdScheme))).Verifiable();

        // Act
        var result = await helper.TwoFactorSignInAsync(provider, code, isPersistent: false, rememberClient: false);

        // Assert
        Assert.True(result.IsLockedOut);
        manager.Verify();
        auth.Verify();
    }

    [Fact]
    public async Task RememberClientStoresUserId()
    {
        // Setup
        var testMeterFactory = new TestMeterFactory();
        using var rememberTwoFactorClient = new MetricCollector<long>(testMeterFactory, "Microsoft.AspNetCore.Identity", SignInManagerMetrics.RememberTwoFactorCounterName);

        var user = new PocoUser { UserName = "Foo" };
        var manager = SetupUserManager(user, meterFactory: testMeterFactory);
        var context = new DefaultHttpContext();
        var auth = MockAuth(context);
        var helper = SetupSignInManager(manager.Object, context);
        auth.Setup(a => a.SignInAsync(
            context,
            IdentityConstants.TwoFactorRememberMeScheme,
            It.Is<ClaimsPrincipal>(i => i.FindFirstValue(ClaimTypes.Name) == user.Id
                && i.Identities.First().AuthenticationType == IdentityConstants.TwoFactorRememberMeScheme),
            It.Is<AuthenticationProperties>(v => v.IsPersistent == true))).Returns(Task.FromResult(0)).Verifiable();

        // Act
        await helper.RememberTwoFactorClientAsync(user);

        // Assert
        manager.Verify();
        auth.Verify();

        Assert.Collection(rememberTwoFactorClient.GetMeasurementSnapshot(),
            m => MetricsHelpers.AssertContainsTags(m.Tags,
            [
                KeyValuePair.Create<string, object>("aspnetcore.identity.user_type", "Microsoft.AspNetCore.Identity.Test.PocoUser"),
                KeyValuePair.Create<string, object>("aspnetcore.identity.authentication_scheme", "Identity.TwoFactorRememberMe"),
            ]));
    }

    [Fact]
    public async Task ForgetTwoFactorClient()
    {
        // Setup
        var testMeterFactory = new TestMeterFactory();
        using var forgetTwoFactorClient = new MetricCollector<long>(testMeterFactory, "Microsoft.AspNetCore.Identity", SignInManagerMetrics.ForgetTwoFactorCounterName);

        var user = new PocoUser { UserName = "Foo" };
        var manager = SetupUserManager(user, meterFactory: testMeterFactory);
        var context = new DefaultHttpContext();
        var auth = MockAuth(context);
        var helper = SetupSignInManager(manager.Object, context);
        auth.Setup(a => a.SignOutAsync(
            context,
            IdentityConstants.TwoFactorRememberMeScheme,
            It.IsAny<AuthenticationProperties>())).Returns(Task.FromException(new InvalidOperationException())).Verifiable();

        // Act
        await Assert.ThrowsAsync<InvalidOperationException>(() => helper.ForgetTwoFactorClientAsync());

        // Assert
        manager.Verify();
        auth.Verify();

        Assert.Collection(forgetTwoFactorClient.GetMeasurementSnapshot(),
            m => MetricsHelpers.AssertContainsTags(m.Tags,
            [
                KeyValuePair.Create<string, object>("aspnetcore.identity.user_type", "Microsoft.AspNetCore.Identity.Test.PocoUser"),
                KeyValuePair.Create<string, object>("aspnetcore.identity.authentication_scheme", "Identity.TwoFactorRememberMe"),
                KeyValuePair.Create<string, object>("error.type", "System.InvalidOperationException"),
            ]));
    }

    [Theory]
    [InlineData(true)]
    [InlineData(false)]
    public async Task RememberBrowserSkipsTwoFactorVerificationSignIn(bool isPersistent)
    {
        // Setup
        var user = new PocoUser { UserName = "Foo" };
        var manager = SetupUserManager(user);
        manager.Setup(m => m.GetTwoFactorEnabledAsync(user)).ReturnsAsync(true).Verifiable();
        IList<string> providers = new List<string>();
        providers.Add("PhoneNumber");
        manager.Setup(m => m.GetValidTwoFactorProvidersAsync(user)).Returns(Task.FromResult(providers)).Verifiable();
        manager.Setup(m => m.SupportsUserLockout).Returns(true).Verifiable();
        manager.Setup(m => m.SupportsUserTwoFactor).Returns(true).Verifiable();
        manager.Setup(m => m.IsLockedOutAsync(user)).ReturnsAsync(false).Verifiable();
        manager.Setup(m => m.CheckPasswordAsync(user, "[PLACEHOLDER]-1a")).ReturnsAsync(true).Verifiable();
        var context = new DefaultHttpContext();
        var auth = MockAuth(context);
        SetupSignIn(context, auth);
        var id = new ClaimsIdentity(IdentityConstants.TwoFactorRememberMeScheme);
        id.AddClaim(new Claim(ClaimTypes.Name, user.Id));
        auth.Setup(a => a.AuthenticateAsync(context, IdentityConstants.TwoFactorRememberMeScheme))
            .ReturnsAsync(AuthenticateResult.Success(new AuthenticationTicket(new ClaimsPrincipal(id), null, IdentityConstants.TwoFactorRememberMeScheme))).Verifiable();
        var helper = SetupSignInManager(manager.Object, context);

        // Act
        var result = await helper.PasswordSignInAsync(user.UserName, "[PLACEHOLDER]-1a", isPersistent, false);

        // Assert
        Assert.True(result.Succeeded);
        manager.Verify();
        auth.Verify();
    }

    private Mock<IAuthenticationService> MockAuth(HttpContext context)
    {
        var auth = new Mock<IAuthenticationService>();
        context.RequestServices = new ServiceCollection().AddSingleton(auth.Object).BuildServiceProvider();
        return auth;
    }

    [Fact]
    public async Task SignOutCallsContextResponseSignOut_Success()
    {
        // Setup
        var testMeterFactory = new TestMeterFactory();
        using var signOutUserPrincipal = new MetricCollector<long>(testMeterFactory, "Microsoft.AspNetCore.Identity", SignInManagerMetrics.SignOutUserPrincipalCounterName);

        var manager = MockHelpers.TestUserManager<PocoUser>(meterFactory: testMeterFactory);
        var context = new DefaultHttpContext();
        var auth = MockAuth(context);
        auth.Setup(a => a.SignOutAsync(context, IdentityConstants.ApplicationScheme, It.IsAny<AuthenticationProperties>())).Returns(Task.FromResult(0)).Verifiable();
        auth.Setup(a => a.SignOutAsync(context, IdentityConstants.TwoFactorUserIdScheme, It.IsAny<AuthenticationProperties>())).Returns(Task.FromResult(0)).Verifiable();
        auth.Setup(a => a.SignOutAsync(context, IdentityConstants.ExternalScheme, It.IsAny<AuthenticationProperties>())).Returns(Task.FromResult(0)).Verifiable();
        var helper = SetupSignInManager(manager, context, null, manager.Options);

        // Act
        await helper.SignOutAsync();

        // Assert
        auth.Verify();

        Assert.Collection(signOutUserPrincipal.GetMeasurementSnapshot(),
            m => MetricsHelpers.AssertContainsTags(m.Tags,
            [
                KeyValuePair.Create<string, object>("aspnetcore.identity.user_type", "Microsoft.AspNetCore.Identity.Test.PocoUser"),
                KeyValuePair.Create<string, object>("aspnetcore.identity.authentication_scheme", "Identity.Application"),
            ]));
    }

    [Fact]
    public async Task SignOutCallsContextResponseSignOut_Failure()
    {
        // Setup
        var testMeterFactory = new TestMeterFactory();
        using var signOutUserPrincipal = new MetricCollector<long>(testMeterFactory, "Microsoft.AspNetCore.Identity", SignInManagerMetrics.SignOutUserPrincipalCounterName);

        var manager = MockHelpers.TestUserManager<PocoUser>(meterFactory: testMeterFactory);
        var context = new DefaultHttpContext();
        var auth = MockAuth(context);
        auth.Setup(a => a.SignOutAsync(context, IdentityConstants.ApplicationScheme, It.IsAny<AuthenticationProperties>())).Returns(Task.FromException(new InvalidOperationException("error!"))).Verifiable();
        var helper = SetupSignInManager(manager, context, null, manager.Options);

        // Act
        await Assert.ThrowsAsync<InvalidOperationException>(() => helper.SignOutAsync());

        // Assert
        Assert.Collection(signOutUserPrincipal.GetMeasurementSnapshot(),
            m => MetricsHelpers.AssertContainsTags(m.Tags,
            [
                KeyValuePair.Create<string, object>("aspnetcore.identity.user_type", "Microsoft.AspNetCore.Identity.Test.PocoUser"),
                KeyValuePair.Create<string, object>("aspnetcore.identity.authentication_scheme", "Identity.Application"),
                KeyValuePair.Create<string, object>("error.type", "System.InvalidOperationException"),
            ]));
    }

    [Fact]
    public async Task PasswordSignInFailsWithWrongPassword()
    {
        // Setup
        var testMeterFactory = new TestMeterFactory();
        using var authenticate = new MetricCollector<long>(testMeterFactory, "Microsoft.AspNetCore.Identity", SignInManagerMetrics.AuthenticateCounterName);

        var user = new PocoUser { UserName = "Foo" };
        var manager = SetupUserManager(user, meterFactory: testMeterFactory);
        manager.Setup(m => m.SupportsUserLockout).Returns(true).Verifiable();
        manager.Setup(m => m.IsLockedOutAsync(user)).ReturnsAsync(false).Verifiable();
        manager.Setup(m => m.CheckPasswordAsync(user, "[PLACEHOLDER]-bogus1")).ReturnsAsync(false).Verifiable();
        var context = new Mock<HttpContext>();
        var logger = new TestLogger<SignInManager<PocoUser>>();
        var helper = SetupSignInManager(manager.Object, context.Object, logger);

        // Act
        var result = await helper.PasswordSignInAsync(user.UserName, "[PLACEHOLDER]-bogus1", false, false);
        var checkResult = await helper.CheckPasswordSignInAsync(user, "[PLACEHOLDER]-bogus1", false);

        // Assert
        Assert.False(result.Succeeded);
        Assert.False(checkResult.Succeeded);
        Assert.Contains($"User failed to provide the correct password.", logger.LogMessages);
        manager.Verify();
        context.Verify();

        Assert.Collection(authenticate.GetMeasurementSnapshot(),
            m => MetricsHelpers.AssertContainsTags(m.Tags,
            [
                KeyValuePair.Create<string, object>("aspnetcore.identity.user_type", "Microsoft.AspNetCore.Identity.Test.PocoUser"),
                KeyValuePair.Create<string, object>("aspnetcore.identity.authentication_scheme", "Identity.Application"),
                KeyValuePair.Create<string, object>("aspnetcore.identity.sign_in.is_persistent", false),
                KeyValuePair.Create<string, object>("aspnetcore.identity.sign_in.result", "failure"),
                KeyValuePair.Create<string, object>("aspnetcore.identity.sign_in.type", "password"),
            ]));
    }

    [Fact]
    public async Task PasswordSignInFailsWithUnknownUser()
    {
        // Setup
        var manager = MockHelpers.MockUserManager<PocoUser>();
        manager.Setup(m => m.FindByNameAsync("unknown-username")).ReturnsAsync(default(PocoUser)).Verifiable();
        var context = new Mock<HttpContext>();
        var helper = SetupSignInManager(manager.Object, context.Object);

        // Act
        var result = await helper.PasswordSignInAsync("unknown-username", "[PLACEHOLDER]-bogus1", false, false);

        // Assert
        Assert.False(result.Succeeded);
        manager.Verify();
        context.Verify();
    }

    [Fact]
    public async Task PasswordSignInFailsWithWrongPasswordCanAccessFailedAndLockout()
    {
        // Setup
        var user = new PocoUser { UserName = "Foo" };
        var manager = SetupUserManager(user);
        var lockedout = false;
        manager.Setup(m => m.AccessFailedAsync(user)).Returns(() =>
        {
            lockedout = true;
            return Task.FromResult(IdentityResult.Success);
        }).Verifiable();
        manager.Setup(m => m.SupportsUserLockout).Returns(true).Verifiable();
        manager.Setup(m => m.IsLockedOutAsync(user)).Returns(() => Task.FromResult(lockedout));
        manager.Setup(m => m.CheckPasswordAsync(user, "[PLACEHOLDER]-bogus1")).ReturnsAsync(false).Verifiable();
        var context = new Mock<HttpContext>();
        var helper = SetupSignInManager(manager.Object, context.Object);

        // Act
        var result = await helper.PasswordSignInAsync(user.UserName, "[PLACEHOLDER]-bogus1", false, true);

        // Assert
        Assert.False(result.Succeeded);
        Assert.True(result.IsLockedOut);
        manager.Verify();
    }

    [Fact]
    public async Task CheckPasswordSignInFailsWithWrongPasswordCanAccessFailedAndLockout()
    {
        // Setup
        var user = new PocoUser { UserName = "Foo" };
        var manager = SetupUserManager(user);
        var lockedout = false;
        manager.Setup(m => m.AccessFailedAsync(user)).Returns(() =>
        {
            lockedout = true;
            return Task.FromResult(IdentityResult.Success);
        }).Verifiable();
        manager.Setup(m => m.SupportsUserLockout).Returns(true).Verifiable();
        manager.Setup(m => m.IsLockedOutAsync(user)).Returns(() => Task.FromResult(lockedout));
        manager.Setup(m => m.CheckPasswordAsync(user, "[PLACEHOLDER]-bogus1")).ReturnsAsync(false).Verifiable();
        var context = new Mock<HttpContext>();
        var helper = SetupSignInManager(manager.Object, context.Object);

        // Act
        var result = await helper.CheckPasswordSignInAsync(user, "[PLACEHOLDER]-bogus1", true);

        // Assert
        Assert.False(result.Succeeded);
        Assert.True(result.IsLockedOut);
        manager.Verify();
    }

    [Theory]
    [InlineData(true)]
    [InlineData(false)]
    public async Task CanRequireConfirmedEmailForPasswordSignIn(bool confirmed)
    {
        // Setup
        var user = new PocoUser { UserName = "Foo" };
        var manager = SetupUserManager(user);
        manager.Setup(m => m.IsEmailConfirmedAsync(user)).ReturnsAsync(confirmed).Verifiable();
        if (confirmed)
        {
            manager.Setup(m => m.CheckPasswordAsync(user, "[PLACEHOLDER]-1a")).ReturnsAsync(true).Verifiable();
        }
        var context = new DefaultHttpContext();
        var auth = MockAuth(context);
        if (confirmed)
        {
            manager.Setup(m => m.CheckPasswordAsync(user, "[PLACEHOLDER]-1a")).ReturnsAsync(true).Verifiable();
            SetupSignIn(context, auth, user.Id, isPersistent: null, loginProvider: null, amr: "pwd");
        }
        var identityOptions = new IdentityOptions();
        identityOptions.SignIn.RequireConfirmedEmail = true;
        var logger = new TestLogger<SignInManager<PocoUser>>();
        var helper = SetupSignInManager(manager.Object, context, logger, identityOptions);

        // Act
        var result = await helper.PasswordSignInAsync(user, "[PLACEHOLDER]-1a", false, false);

        // Assert

        Assert.Equal(confirmed, result.Succeeded);
        Assert.NotEqual(confirmed, result.IsNotAllowed);

        var message = $"User cannot sign in without a confirmed email.";
        if (!confirmed)
        {
            Assert.Contains(message, logger.LogMessages);
        }
        else
        {
            Assert.DoesNotContain(message, logger.LogMessages);
        }

        manager.Verify();
        auth.Verify();
    }

    private static void SetupSignIn(HttpContext context, Mock<IAuthenticationService> auth, string userId = null, bool? isPersistent = null, string loginProvider = null, string amr = null)
    {
        auth.Setup(a => a.SignInAsync(context,
            IdentityConstants.ApplicationScheme,
            It.Is<ClaimsPrincipal>(id =>
                (userId == null || id.FindFirstValue(ClaimTypes.NameIdentifier) == userId) &&
                (loginProvider == null || id.FindFirstValue(ClaimTypes.AuthenticationMethod) == loginProvider) &&
                (amr == null || id.FindFirstValue("amr") == amr)),
            It.Is<AuthenticationProperties>(v => isPersistent == null || v.IsPersistent == isPersistent))).Returns(Task.FromResult(0)).Verifiable();
    }

    [Theory]
    [InlineData(true)]
    [InlineData(false)]
    public async Task CanRequireConfirmedPhoneNumberForPasswordSignIn(bool confirmed)
    {
        // Setup
        var user = new PocoUser { UserName = "Foo" };
        var manager = SetupUserManager(user);
        manager.Setup(m => m.IsPhoneNumberConfirmedAsync(user)).ReturnsAsync(confirmed).Verifiable();
        var context = new DefaultHttpContext();
        var auth = MockAuth(context);
        if (confirmed)
        {
            manager.Setup(m => m.CheckPasswordAsync(user, "[PLACEHOLDER]-1a")).ReturnsAsync(true).Verifiable();
            SetupSignIn(context, auth, user.Id, isPersistent: null, loginProvider: null, amr: "pwd");
        }

        var identityOptions = new IdentityOptions();
        identityOptions.SignIn.RequireConfirmedPhoneNumber = true;
        var logger = new TestLogger<SignInManager<PocoUser>>();
        var helper = SetupSignInManager(manager.Object, context, logger, identityOptions);

        // Act
        var result = await helper.PasswordSignInAsync(user, "[PLACEHOLDER]-1a", false, false);

        // Assert
        Assert.Equal(confirmed, result.Succeeded);
        Assert.NotEqual(confirmed, result.IsNotAllowed);

        var message = $"User cannot sign in without a confirmed phone number.";
        if (!confirmed)
        {
            Assert.Contains(message, logger.LogMessages);
        }
        else
        {
            Assert.DoesNotContain(message, logger.LogMessages);
        }

        manager.Verify();
        auth.Verify();
    }

    [Fact]
    public async Task GetExternalLoginInfoAsyncReturnsCorrectProviderDisplayName()
    {
        // Arrange
        var user = new PocoUser { Id = "foo", UserName = "Foo" };
        var userManager = SetupUserManager(user);
        var context = new DefaultHttpContext();
        var identity = new ClaimsIdentity();
        identity.AddClaim(new Claim(ClaimTypes.NameIdentifier, "bar"));
        var principal = new ClaimsPrincipal(identity);
        var properties = new AuthenticationProperties();
        properties.Items["LoginProvider"] = "blah";
        var authResult = AuthenticateResult.Success(new AuthenticationTicket(principal, properties, "blah"));
        var auth = MockAuth(context);
        auth.Setup(s => s.AuthenticateAsync(context, IdentityConstants.ExternalScheme)).ReturnsAsync(authResult);
        var schemeProvider = new Mock<IAuthenticationSchemeProvider>();
        var handler = new Mock<IAuthenticationHandler>();
        schemeProvider.Setup(s => s.GetAllSchemesAsync())
            .ReturnsAsync(new[]
            {
                new AuthenticationScheme("blah", "Blah blah", handler.Object.GetType())
            });
        var signInManager = SetupSignInManager(userManager.Object, context, schemeProvider: schemeProvider.Object);

        // Act
        var externalLoginInfo = await signInManager.GetExternalLoginInfoAsync();

        // Assert
        Assert.Equal("Blah blah", externalLoginInfo.ProviderDisplayName);
    }

    [Fact]
    public async Task GetExternalLoginInfoAsyncWithOidcSubClaim()
    {
        // Arrange
        var user = new PocoUser { Id = "foo", UserName = "Foo" };
        var userManager = SetupUserManager(user);
        var context = new DefaultHttpContext();
        var identity = new ClaimsIdentity();
        identity.AddClaim(new Claim("sub", "bar"));
        var principal = new ClaimsPrincipal(identity);
        var properties = new AuthenticationProperties();
        properties.Items["LoginProvider"] = "blah";
        var authResult = AuthenticateResult.Success(new AuthenticationTicket(principal, properties, "blah"));
        var auth = MockAuth(context);
        auth.Setup(s => s.AuthenticateAsync(context, IdentityConstants.ExternalScheme)).ReturnsAsync(authResult);
        var schemeProvider = new Mock<IAuthenticationSchemeProvider>();
        var handler = new Mock<IAuthenticationHandler>();
        schemeProvider.Setup(s => s.GetAllSchemesAsync())
            .ReturnsAsync(new[]
            {
                new AuthenticationScheme("blah", "Blah blah", handler.Object.GetType())
            });
        var signInManager = SetupSignInManager(userManager.Object, context, schemeProvider: schemeProvider.Object);

        // Act
        var externalLoginInfo = await signInManager.GetExternalLoginInfoAsync();

        // Assert
        Assert.Equal("bar", externalLoginInfo.ProviderKey);
    }

    [Fact]
    public async Task ExternalLoginInfoAsyncReturnsAuthenticationPropertiesWithCustomValue()
    {
        // Arrange
        var user = new PocoUser { Id = "foo", UserName = "Foo" };
        var userManager = SetupUserManager(user);
        var context = new DefaultHttpContext();
        var identity = new ClaimsIdentity();
        identity.AddClaim(new Claim(ClaimTypes.NameIdentifier, "bar"));
        var principal = new ClaimsPrincipal(identity);
        var properties = new AuthenticationProperties();
        properties.Items["LoginProvider"] = "blah";
        properties.Items["CustomValue"] = "fizzbuzz";
        var authResult = AuthenticateResult.Success(new AuthenticationTicket(principal, properties, "blah"));
        var auth = MockAuth(context);
        auth.Setup(s => s.AuthenticateAsync(context, IdentityConstants.ExternalScheme)).ReturnsAsync(authResult);
        var schemeProvider = new Mock<IAuthenticationSchemeProvider>();
        var handler = new Mock<IAuthenticationHandler>();
        schemeProvider.Setup(s => s.GetAllSchemesAsync())
            .ReturnsAsync(new[]
                {
                    new AuthenticationScheme("blah", "Blah blah", handler.Object.GetType())
                });
        var signInManager = SetupSignInManager(userManager.Object, context, schemeProvider: schemeProvider.Object);
        var externalLoginInfo = await signInManager.GetExternalLoginInfoAsync();

        // Act
        var externalProperties = externalLoginInfo.AuthenticationProperties;
        var customValue = externalProperties?.Items["CustomValue"];

        // Assert
        Assert.NotNull(externalProperties);
        Assert.Equal("fizzbuzz", customValue);
    }

    public static object[][] SignInManagerTypeNames => new object[][]
    {
        new[] { nameof(SignInManager<PocoUser>) },
        new[] { nameof(NoOverridesSignInManager<PocoUser>) },
        new[] { nameof(OverrideAndAwaitBaseResetSignInManager<PocoUser>) },
        new[] { nameof(OverrideAndPassThroughUserManagerResetSignInManager<PocoUser>) },
    };

    [Theory]
    [MemberData(nameof(SignInManagerTypeNames))]
    public async Task CheckPasswordSignInFailsWhenResetLockoutFails(string signInManagerTypeName)
    {
        // Setup
        var user = new PocoUser { UserName = "Foo" };
        var manager = SetupUserManager(user);
        manager.Setup(m => m.SupportsUserLockout).Returns(true).Verifiable();
        manager.Setup(m => m.IsLockedOutAsync(user)).ReturnsAsync(false).Verifiable();
        manager.Setup(m => m.CheckPasswordAsync(user, "[PLACEHOLDER]-1a")).ReturnsAsync(true).Verifiable();
        manager.Setup(m => m.ResetAccessFailedCountAsync(user)).ReturnsAsync(IdentityResult.Failed()).Verifiable();

        var context = new DefaultHttpContext();
        var helper = SetupSignInManagerType(manager.Object, context, signInManagerTypeName);

        // Act
        var result = await helper.CheckPasswordSignInAsync(user, "[PLACEHOLDER]-1a", false);

        // Assert
        Assert.Same(SignInResult.Failed, result);
        manager.Verify();
    }

    [Theory]
    [MemberData(nameof(SignInManagerTypeNames))]
    public async Task PasswordSignInWorksWhenResetLockoutReturnsNullIdentityResult(string signInManagerTypeName)
    {
        // Setup
        var user = new PocoUser { UserName = "Foo" };
        var manager = SetupUserManager(user);
        manager.Setup(m => m.SupportsUserLockout).Returns(true).Verifiable();
        manager.Setup(m => m.IsLockedOutAsync(user)).ReturnsAsync(false).Verifiable();
        manager.Setup(m => m.CheckPasswordAsync(user, "[PLACEHOLDER]-1a")).ReturnsAsync(true).Verifiable();
        manager.Setup(m => m.ResetAccessFailedCountAsync(user)).ReturnsAsync((IdentityResult)null).Verifiable();

        var context = new DefaultHttpContext();
        var auth = MockAuth(context);
        SetupSignIn(context, auth);
        var helper = SetupSignInManagerType(manager.Object, context, signInManagerTypeName);

        // Act
        var result = await helper.PasswordSignInAsync(user.UserName, "[PLACEHOLDER]-1a", false, false);

        // Assert
        Assert.True(result.Succeeded);
        manager.Verify();
        auth.Verify();
    }

    [Fact]
    public async Task TwoFactorSignFailsWhenResetLockoutFails()
    {
        // Setup
        var user = new PocoUser { UserName = "Foo" };
        var manager = SetupUserManager(user);
        var provider = "twofactorprovider";
        var code = "123456";
        manager.Setup(m => m.SupportsUserLockout).Returns(true).Verifiable();
        manager.Setup(m => m.IsLockedOutAsync(user)).ReturnsAsync(false).Verifiable();
        manager.Setup(m => m.VerifyTwoFactorTokenAsync(user, provider, code)).ReturnsAsync(true).Verifiable();

        manager.Setup(m => m.ResetAccessFailedCountAsync(user)).ReturnsAsync(IdentityResult.Failed()).Verifiable();

        var context = new DefaultHttpContext();
        var auth = MockAuth(context);
        var helper = SetupSignInManager(manager.Object, context);
        var id = SignInManager<PocoUser>.StoreTwoFactorInfo(user.Id, null);
        auth.Setup(a => a.AuthenticateAsync(context, IdentityConstants.TwoFactorUserIdScheme))
            .ReturnsAsync(AuthenticateResult.Success(new AuthenticationTicket(id, null, IdentityConstants.TwoFactorUserIdScheme))).Verifiable();

        // Act
        var result = await helper.TwoFactorSignInAsync(provider, code, false, false);

        // Assert
        Assert.Same(SignInResult.Failed, result);
        manager.Verify();
        auth.Verify();
    }

    public static object[][] ExpectedLockedOutSignInResultsGivenAccessFailedResults => new object[][]
    {
        new object[] { IdentityResult.Success, SignInResult.LockedOut },
        new object[] { null, SignInResult.LockedOut },
        new object[] { IdentityResult.Failed(), SignInResult.Failed },
    };

    [Theory]
    [MemberData(nameof(ExpectedLockedOutSignInResultsGivenAccessFailedResults))]
    public async Task CheckPasswordSignInLockedOutResultIsDependentOnTheAccessFailedAsyncResult(IdentityResult accessFailedResult, SignInResult expectedSignInResult)
    {
        // Setup
        var isLockedOutCallCount = 0;
        var user = new PocoUser { UserName = "Foo" };
        var manager = SetupUserManager(user);
        manager.Setup(m => m.SupportsUserLockout).Returns(true).Verifiable();
        // Return false initially to allow the password to be checked Only return true the second time after the bogus password is checked.
        manager.Setup(m => m.IsLockedOutAsync(user)).ReturnsAsync(() => isLockedOutCallCount++ > 0).Verifiable();
        manager.Setup(m => m.CheckPasswordAsync(user, "[PLACEHOLDER]-bogus1")).ReturnsAsync(false).Verifiable();
        manager.Setup(m => m.AccessFailedAsync(user)).ReturnsAsync(accessFailedResult).Verifiable();

        var context = new DefaultHttpContext();
        // Since the PasswordSignInAsync calls the UserManager directly rather than a virtual SignInManager method like ResetLockout, we don't need to test derived SignInManagers.
        var helper = SetupSignInManager(manager.Object, context);

        // Act
        var result = await helper.CheckPasswordSignInAsync(user, "[PLACEHOLDER]-bogus1", lockoutOnFailure: true);

        // Assert
        Assert.Same(expectedSignInResult, result);
        manager.Verify();
    }

    [Theory]
    [MemberData(nameof(ExpectedLockedOutSignInResultsGivenAccessFailedResults))]
    public async Task TwoFactorSignInLockedOutResultIsDependentOnTheAccessFailedAsyncResult(IdentityResult accessFailedResult, SignInResult expectedSignInResult)
    {
        // Setup
        var isLockedOutCallCount = 0;
        var user = new PocoUser { UserName = "Foo" };
        var manager = SetupUserManager(user);
        var provider = "twofactorprovider";
        var code = "123456";
        manager.Setup(m => m.SupportsUserLockout).Returns(true).Verifiable();
        // Return false initially to allow the 2fa code to be checked. Only return true if ever in the future it is called again after failure.
        manager.Setup(m => m.IsLockedOutAsync(user)).ReturnsAsync(() => isLockedOutCallCount++ > 0).Verifiable();
        manager.Setup(m => m.VerifyTwoFactorTokenAsync(user, provider, code)).ReturnsAsync(false).Verifiable();

        manager.Setup(m => m.AccessFailedAsync(user)).ReturnsAsync(accessFailedResult).Verifiable();

        var context = new DefaultHttpContext();
        var auth = MockAuth(context);
        var helper = SetupSignInManager(manager.Object, context);
        var id = SignInManager<PocoUser>.StoreTwoFactorInfo(user.Id, null);
        auth.Setup(a => a.AuthenticateAsync(context, IdentityConstants.TwoFactorUserIdScheme))
            .ReturnsAsync(AuthenticateResult.Success(new AuthenticationTicket(id, null, IdentityConstants.TwoFactorUserIdScheme))).Verifiable();

        // Act
        var result = await helper.TwoFactorSignInAsync(provider, code, false, false);

        // Assert
        Assert.Same(expectedSignInResult, result);
        manager.Verify();
        auth.Verify();
    }

    private static SignInManager<PocoUser> SetupSignInManagerType(UserManager<PocoUser> manager, HttpContext context, string typeName)
    {
        var contextAccessor = new Mock<IHttpContextAccessor>();
        contextAccessor.Setup(a => a.HttpContext).Returns(context);
        var roleManager = MockHelpers.MockRoleManager<PocoRole>();
        var options = Options.Create(new IdentityOptions());
        var claimsFactory = new UserClaimsPrincipalFactory<PocoUser, PocoRole>(manager, roleManager.Object, options);

        return typeName switch
        {
            nameof(SignInManager<PocoUser>) => new SignInManager<PocoUser>(manager, contextAccessor.Object, claimsFactory, options, NullLogger<SignInManager<PocoUser>>.Instance, Mock.Of<IAuthenticationSchemeProvider>(), new DefaultUserConfirmation<PocoUser>()),
            nameof(NoOverridesSignInManager<PocoUser>) => new NoOverridesSignInManager<PocoUser>(manager, contextAccessor.Object, claimsFactory, options),
            nameof(OverrideAndAwaitBaseResetSignInManager<PocoUser>) => new OverrideAndAwaitBaseResetSignInManager<PocoUser>(manager, contextAccessor.Object, claimsFactory, options),
            nameof(OverrideAndPassThroughUserManagerResetSignInManager<PocoUser>) => new OverrideAndPassThroughUserManagerResetSignInManager<PocoUser>(manager, contextAccessor.Object, claimsFactory, options),
            _ => throw new NotImplementedException(),
        };
    }

    private class NoOverridesSignInManager<TUser> : SignInManager<TUser> where TUser : class
    {
        public NoOverridesSignInManager(
            UserManager<TUser> userManager,
            IHttpContextAccessor contextAccessor,
            IUserClaimsPrincipalFactory<TUser> claimsFactory,
            IOptions<IdentityOptions> optionsAccessor)
            : base(userManager, contextAccessor, claimsFactory, optionsAccessor, NullLogger<SignInManager<TUser>>.Instance, Mock.Of<IAuthenticationSchemeProvider>(), new DefaultUserConfirmation<TUser>())
        {
        }
    }

    private class OverrideAndAwaitBaseResetSignInManager<TUser> : SignInManager<TUser> where TUser : class
    {
        public OverrideAndAwaitBaseResetSignInManager(
            UserManager<TUser> userManager,
            IHttpContextAccessor contextAccessor,
            IUserClaimsPrincipalFactory<TUser> claimsFactory,
            IOptions<IdentityOptions> optionsAccessor)
            : base(userManager, contextAccessor, claimsFactory, optionsAccessor, NullLogger<SignInManager<TUser>>.Instance, Mock.Of<IAuthenticationSchemeProvider>(), new DefaultUserConfirmation<TUser>())
        {
        }

        protected override async Task ResetLockout(TUser user)
        {
            await base.ResetLockout(user);
        }
    }

    private class OverrideAndPassThroughUserManagerResetSignInManager<TUser> : SignInManager<TUser> where TUser : class
    {
        public OverrideAndPassThroughUserManagerResetSignInManager(
            UserManager<TUser> userManager,
            IHttpContextAccessor contextAccessor,
            IUserClaimsPrincipalFactory<TUser> claimsFactory,
            IOptions<IdentityOptions> optionsAccessor)
            : base(userManager, contextAccessor, claimsFactory, optionsAccessor, NullLogger<SignInManager<TUser>>.Instance, Mock.Of<IAuthenticationSchemeProvider>(), new DefaultUserConfirmation<TUser>())
        {
        }

        protected override Task ResetLockout(TUser user)
        {
            if (UserManager.SupportsUserLockout)
            {
                return UserManager.ResetAccessFailedCountAsync(user);
            }

            return Task.CompletedTask;
        }
    }

    private sealed class MockSchemeProvider : IAuthenticationSchemeProvider
    {
        private static AuthenticationScheme CreateCookieScheme(string name) => new(IdentityConstants.ApplicationScheme, displayName: null, typeof(CookieAuthenticationHandler));

        private static readonly Dictionary<string, AuthenticationScheme> _defaultCookieSchemes = new()
        {
            [IdentityConstants.ApplicationScheme] = CreateCookieScheme(IdentityConstants.ApplicationScheme),
            [IdentityConstants.ExternalScheme] = CreateCookieScheme(IdentityConstants.ExternalScheme),
            [IdentityConstants.TwoFactorRememberMeScheme] = CreateCookieScheme(IdentityConstants.TwoFactorRememberMeScheme),
            [IdentityConstants.TwoFactorUserIdScheme] = CreateCookieScheme(IdentityConstants.TwoFactorUserIdScheme),
        };

        public Task<IEnumerable<AuthenticationScheme>> GetAllSchemesAsync() => Task.FromResult<IEnumerable<AuthenticationScheme>>(_defaultCookieSchemes.Values);
        public Task<AuthenticationScheme> GetSchemeAsync(string name) => Task.FromResult(_defaultCookieSchemes.TryGetValue(name, out var scheme) ? scheme : null);

        public void AddScheme(AuthenticationScheme scheme) => throw new NotImplementedException();
        public void RemoveScheme(string name) => throw new NotImplementedException();
        public Task<AuthenticationScheme> GetDefaultAuthenticateSchemeAsync() => throw new NotImplementedException();
        public Task<AuthenticationScheme> GetDefaultChallengeSchemeAsync() => throw new NotImplementedException();
        public Task<AuthenticationScheme> GetDefaultForbidSchemeAsync() => throw new NotImplementedException();
        public Task<AuthenticationScheme> GetDefaultSignInSchemeAsync() => throw new NotImplementedException();
        public Task<AuthenticationScheme> GetDefaultSignOutSchemeAsync() => throw new NotImplementedException();
        public Task<IEnumerable<AuthenticationScheme>> GetRequestHandlerSchemesAsync() => throw new NotImplementedException();
    }
}<|MERGE_RESOLUTION|>--- conflicted
+++ resolved
@@ -119,15 +119,12 @@
             ]));
     }
 
-<<<<<<< HEAD
-    private static Mock<UserManager<PocoUser>> SetupUserManager(PocoUser user, IServiceProvider services = null)
-    {
-        var manager = MockHelpers.MockUserManager<PocoUser>(services);
-=======
-    private static Mock<UserManager<PocoUser>> SetupUserManager(PocoUser user, IMeterFactory meterFactory = null)
-    {
-        var manager = MockHelpers.MockUserManager<PocoUser>(meterFactory);
->>>>>>> ea282bf1
+    private static Mock<UserManager<PocoUser>> SetupUserManager(
+        PocoUser user,
+        IMeterFactory meterFactory = null,
+        IPasskeyHandler<PocoUser> passkeyHandler = null)
+    {
+        var manager = MockHelpers.MockUserManager<PocoUser>(meterFactory, passkeyHandler);
         manager.Setup(m => m.FindByNameAsync(user.UserName)).ReturnsAsync(user);
         manager.Setup(m => m.FindByIdAsync(user.Id)).ReturnsAsync(user);
         manager.Setup(m => m.GetUserIdAsync(user)).ReturnsAsync(user.Id.ToString());
@@ -449,14 +446,7 @@
         passkeyHandler
             .Setup(h => h.PerformAssertionAsync(It.IsAny<PasskeyAssertionContext>()))
             .Returns(Task.FromResult(assertionResult));
-<<<<<<< HEAD
-        var serviceProvider = new ServiceCollection()
-            .AddSingleton(passkeyHandler.Object)
-            .BuildServiceProvider();
-        var manager = SetupUserManager(user, serviceProvider);
-=======
-        var manager = SetupUserManager(user, meterFactory: testMeterFactory);
->>>>>>> ea282bf1
+        var manager = SetupUserManager(user, meterFactory: testMeterFactory, passkeyHandler: passkeyHandler.Object);
         manager
             .Setup(m => m.AddOrUpdatePasskeyAsync(user, passkey))
             .Returns(Task.FromResult(IdentityResult.Success))
