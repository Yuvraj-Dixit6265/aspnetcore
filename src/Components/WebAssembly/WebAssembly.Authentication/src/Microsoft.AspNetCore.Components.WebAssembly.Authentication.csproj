--- conflicted
+++ resolved
@@ -5,13 +5,7 @@
   <PropertyGroup>
     <TargetFramework>$(DefaultNetCoreTargetFramework)</TargetFramework>
     <Description>Build client-side authentication for single-page applications (SPAs).</Description>
-<<<<<<< HEAD
-    <IsPackable>false</IsPackable>
-    <HasReferenceAssembly>false</HasReferenceAssembly>
-    <RazorLangVersion>3.0</RazorLangVersion>
-=======
     <IsShippingPackage>true</IsShippingPackage>
->>>>>>> 412404c7
     <GenerateDocumentationFile>true</GenerateDocumentationFile>
   </PropertyGroup>
 
